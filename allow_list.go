--- conflicted
+++ resolved
@@ -12,10 +12,7 @@
 
 type AllowList struct {
 	// The values of this cidrTree are `bool`, signifying allow/deny
-<<<<<<< HEAD
 	cidrTree *cidr.Tree6
-=======
-	cidrTree *CIDR6Tree
 }
 
 type RemoteAllowList struct {
@@ -23,30 +20,75 @@
 
 	// Inside Range Specific, keys of this tree are inside CIDRs and values
 	// are *AllowList
-	insideAllowLists *CIDR6Tree
+	insideAllowLists *cidr.Tree6
 }
 
 type LocalAllowList struct {
 	AllowList *AllowList
->>>>>>> 32cd9a93
 
 	// To avoid ambiguity, all rules must be true, or all rules must be false.
 	nameRules []AllowListNameRule
 }
 
-func NewAllowListFromConfig(c *config.C, k string, allowInterfaces bool) (*AllowList, error) {
+type AllowListNameRule struct {
+	Name  *regexp.Regexp
+	Allow bool
+}
+
+func NewLocalAllowListFromConfig(c *config.C, k string) (*LocalAllowList, error) {
+	var nameRules []AllowListNameRule
+	handleKey := func(key string, value interface{}) (bool, error) {
+		if key == "interfaces" {
+			var err error
+			nameRules, err = getAllowListInterfaces(k, value)
+			if err != nil {
+				return false, err
+			}
+
+			return true, nil
+		}
+		return false, nil
+	}
+
+	al, err := newAllowListFromConfig(c, k, handleKey)
+	if err != nil {
+		return nil, err
+	}
+	return &LocalAllowList{AllowList: al, nameRules: nameRules}, nil
+}
+
+func NewRemoteAllowListFromConfig(c *config.C, k, rangesKey string) (*RemoteAllowList, error) {
+	al, err := newAllowListFromConfig(c, k, nil)
+	if err != nil {
+		return nil, err
+	}
+	remoteAllowRanges, err := getRemoteAllowRanges(c, rangesKey)
+	if err != nil {
+		return nil, err
+	}
+	return &RemoteAllowList{AllowList: al, insideAllowLists: remoteAllowRanges}, nil
+}
+
+// If the handleKey func returns true, the rest of the parsing is skipped
+// for this key. This allows parsing of special values like `interfaces`.
+func newAllowListFromConfig(c *config.C, k string, handleKey func(key string, value interface{}) (bool, error)) (*AllowList, error) {
 	r := c.Get(k)
 	if r == nil {
 		return nil, nil
 	}
 
-	rawMap, ok := r.(map[interface{}]interface{})
+	return newAllowList(k, r, handleKey)
+}
+
+// If the handleKey func returns true, the rest of the parsing is skipped
+// for this key. This allows parsing of special values like `interfaces`.
+func newAllowList(k string, raw interface{}, handleKey func(key string, value interface{}) (bool, error)) (*AllowList, error) {
+	rawMap, ok := raw.(map[interface{}]interface{})
 	if !ok {
-		return nil, fmt.Errorf("config `%s` has invalid type: %T", k, r)
+		return nil, fmt.Errorf("config `%s` has invalid type: %T", k, raw)
 	}
 
 	tree := cidr.NewTree6()
-	var nameRules []AllowListNameRule
 
 	// Keep track of the rules we have added for both ipv4 and ipv6
 	type allowListRules struct {
@@ -55,6 +97,7 @@
 		defaultSet     bool
 		allValues      bool
 	}
+
 	rules4 := allowListRules{firstValue: true, allValuesMatch: true, defaultSet: false}
 	rules6 := allowListRules{firstValue: true, allValuesMatch: true, defaultSet: false}
 
@@ -64,18 +107,14 @@
 			return nil, fmt.Errorf("config `%s` has invalid key (type %T): %v", k, rawKey, rawKey)
 		}
 
-		// Special rule for interface names
-		if rawCIDR == "interfaces" {
-			if !allowInterfaces {
-				return nil, fmt.Errorf("config `%s` does not support `interfaces`", k)
-			}
-			var err error
-			nameRules, err = NewAllowListNameRuleFromConfig(c, k, rawValue)
+		if handleKey != nil {
+			handled, err := handleKey(rawCIDR, rawValue)
 			if err != nil {
 				return nil, err
 			}
-
-			continue
+			if handled {
+				continue
+			}
 		}
 
 		value, ok := rawValue.(bool)
@@ -83,15 +122,15 @@
 			return nil, fmt.Errorf("config `%s` has invalid value (type %T): %v", k, rawValue, rawValue)
 		}
 
-		_, cidr, err := net.ParseCIDR(rawCIDR)
+		_, ipNet, err := net.ParseCIDR(rawCIDR)
 		if err != nil {
 			return nil, fmt.Errorf("config `%s` has invalid CIDR: %s", k, rawCIDR)
 		}
 
 		// TODO: should we error on duplicate CIDRs in the config?
-		tree.AddCIDR(cidr, value)
-
-		maskBits, maskSize := cidr.Mask.Size()
+		tree.AddCIDR(ipNet, value)
+
+		maskBits, maskSize := ipNet.Mask.Size()
 
 		var rules *allowListRules
 		if maskSize == 32 {
@@ -133,10 +172,10 @@
 		}
 	}
 
-	return &AllowList{cidrTree: tree, nameRules: nameRules}, nil
-}
-
-func NewAllowListNameRuleFromConfig(c *config.C, k string, v interface{}) ([]AllowListNameRule, error) {
+	return &AllowList{cidrTree: tree}, nil
+}
+
+func getAllowListInterfaces(k string, v interface{}) ([]AllowListNameRule, error) {
 	var nameRules []AllowListNameRule
 
 	rawRules, ok := v.(map[interface{}]interface{})
@@ -179,9 +218,38 @@
 	return nameRules, nil
 }
 
-type AllowListNameRule struct {
-	Name  *regexp.Regexp
-	Allow bool
+func getRemoteAllowRanges(c *config.C, k string) (*cidr.Tree6, error) {
+	value := c.Get(k)
+	if value == nil {
+		return nil, nil
+	}
+
+	remoteAllowRanges := cidr.NewTree6()
+
+	rawMap, ok := value.(map[interface{}]interface{})
+	if !ok {
+		return nil, fmt.Errorf("config `%s` has invalid type: %T", k, value)
+	}
+	for rawKey, rawValue := range rawMap {
+		rawCIDR, ok := rawKey.(string)
+		if !ok {
+			return nil, fmt.Errorf("config `%s` has invalid key (type %T): %v", k, rawKey, rawKey)
+		}
+
+		allowList, err := newAllowList(fmt.Sprintf("%s.%s", k, rawCIDR), rawValue, nil)
+		if err != nil {
+			return nil, err
+		}
+
+		_, ipNet, err := net.ParseCIDR(rawCIDR)
+		if err != nil {
+			return nil, fmt.Errorf("config `%s` has invalid CIDR: %s", k, rawCIDR)
+		}
+
+		remoteAllowRanges.AddCIDR(ipNet, allowList)
+	}
+
+	return remoteAllowRanges, nil
 }
 
 func (al *AllowList) Allow(ip net.IP) bool {
@@ -255,14 +323,14 @@
 	return al.AllowList.Allow(ip)
 }
 
-func (al *RemoteAllowList) Allow(vpnIp uint32, ip net.IP) bool {
+func (al *RemoteAllowList) Allow(vpnIp iputil.VpnIp, ip net.IP) bool {
 	if !al.getInsideAllowList(vpnIp).Allow(ip) {
 		return false
 	}
 	return al.AllowList.Allow(ip)
 }
 
-func (al *RemoteAllowList) AllowIpV4(vpnIp uint32, ip uint32) bool {
+func (al *RemoteAllowList) AllowIpV4(vpnIp iputil.VpnIp, ip iputil.VpnIp) bool {
 	if al == nil {
 		return true
 	}
@@ -272,7 +340,7 @@
 	return al.AllowList.AllowIpV4(ip)
 }
 
-func (al *RemoteAllowList) AllowIpV6(vpnIp uint32, hi, lo uint64) bool {
+func (al *RemoteAllowList) AllowIpV6(vpnIp iputil.VpnIp, hi, lo uint64) bool {
 	if al == nil {
 		return true
 	}
@@ -282,7 +350,7 @@
 	return al.AllowList.AllowIpV6(hi, lo)
 }
 
-func (al *RemoteAllowList) getInsideAllowList(vpnIp uint32) *AllowList {
+func (al *RemoteAllowList) getInsideAllowList(vpnIp iputil.VpnIp) *AllowList {
 	if al.insideAllowLists != nil {
 		inside := al.insideAllowLists.MostSpecificContainsIpV4(vpnIp)
 		if inside != nil {
