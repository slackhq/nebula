syntax = "proto3";
package cert;

option go_package = "github.com/slackhq/nebula/cert";

//import "google/protobuf/timestamp.proto";

enum Curve {
  CURVE25519 = 0;
  P256 = 1;
}

message RawNebulaCertificate {
    RawNebulaCertificateDetails Details = 1;
    bytes Signature = 2;
}

message RawNebulaCertificateDetails {
    string Name = 1;

    // Ips and Subnets are in big endian 32 bit pairs, 1st the ip, 2nd the mask
    repeated uint32 Ips = 2;
    repeated uint32 Subnets = 3;

    repeated string Groups = 4;
    int64 NotBefore = 5;
    int64 NotAfter = 6;
    bytes PublicKey = 7;

    bool IsCA = 8;

    // sha-256 of the issuer certificate, if this field is blank the cert is self-signed
    bytes Issuer = 9;
<<<<<<< HEAD

    Curve curve = 100;
=======
}

message RawNebulaEncryptedData {
	RawNebulaEncryptionMetadata EncryptionMetadata = 1;
	bytes Ciphertext = 2;
}

message RawNebulaEncryptionMetadata {
	string EncryptionAlgorithm = 1;
	RawNebulaArgon2Parameters Argon2Parameters = 2;
}

message RawNebulaArgon2Parameters {
	int32 version = 1; // rune in Go
	uint32 memory = 2;
	uint32 parallelism = 4; // uint8 in Go
	uint32 iterations = 3;
	bytes salt = 5;
>>>>>>> 6685856b
}<|MERGE_RESOLUTION|>--- conflicted
+++ resolved
@@ -31,10 +31,8 @@
 
     // sha-256 of the issuer certificate, if this field is blank the cert is self-signed
     bytes Issuer = 9;
-<<<<<<< HEAD
 
     Curve curve = 100;
-=======
 }
 
 message RawNebulaEncryptedData {
@@ -53,5 +51,4 @@
 	uint32 parallelism = 4; // uint8 in Go
 	uint32 iterations = 3;
 	bytes salt = 5;
->>>>>>> 6685856b
 }