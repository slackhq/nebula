--- conflicted
+++ resolved
@@ -591,13 +591,10 @@
 		return nil, ErrBadFormat
 	}
 
-<<<<<<< HEAD
-=======
 	if len(rawPublicKey) == 0 {
 		return nil, ErrBadFormat
 	}
 
->>>>>>> 3f315170
 	// Grab the signature
 	var rawSignature cryptobyte.String
 	if !input.ReadASN1(&rawSignature, TagCertSignature) || rawSignature.Empty() {
