package cert

import (
	"errors"
	"fmt"
)

var (
	ErrBadFormat                  = errors.New("bad wire format")
	ErrRootExpired                = errors.New("root certificate is expired")
	ErrExpired                    = errors.New("certificate is expired")
	ErrNotCA                      = errors.New("certificate is not a CA")
	ErrNotSelfSigned              = errors.New("certificate is not self-signed")
	ErrBlockListed                = errors.New("certificate is in the block list")
	ErrFingerprintMismatch        = errors.New("certificate fingerprint did not match")
	ErrSignatureMismatch          = errors.New("certificate signature did not match")
	ErrInvalidPublicKey           = errors.New("invalid public key")
	ErrInvalidPrivateKey          = errors.New("invalid private key")
	ErrPublicPrivateCurveMismatch = errors.New("public key does not match private key curve")
	ErrPublicPrivateKeyMismatch   = errors.New("public key and private key are not a pair")
<<<<<<< HEAD
	ErrPrivateKeyEncrypted        = errors.New("private key must be decrypted")
=======
	ErrCaNotFound                 = errors.New("could not find ca for the certificate")

	ErrPrivateKeyEncrypted = errors.New("private key must be decrypted")
>>>>>>> 3f315170

	ErrInvalidPEMBlock                   = errors.New("input did not contain a valid PEM encoded block")
	ErrInvalidPEMCertificateBanner       = errors.New("bytes did not contain a proper certificate banner")
	ErrInvalidPEMX25519PublicKeyBanner   = errors.New("bytes did not contain a proper X25519 public key banner")
	ErrInvalidPEMX25519PrivateKeyBanner  = errors.New("bytes did not contain a proper X25519 private key banner")
	ErrInvalidPEMEd25519PublicKeyBanner  = errors.New("bytes did not contain a proper Ed25519 public key banner")
	ErrInvalidPEMEd25519PrivateKeyBanner = errors.New("bytes did not contain a proper Ed25519 private key banner")

	ErrNoPeerStaticKey = errors.New("no peer static key was present")
	ErrNoPayload       = errors.New("provided payload was empty")

<<<<<<< HEAD
	ErrMissingDetails = errors.New("certificate did not contain details")
	ErrEmptySignature = errors.New("empty signature")
)

type ErrInvalidCertificateProperties struct {
	str string
}

func NewErrInvalidCertificateProperties(format string, a ...any) error {
	return &ErrInvalidCertificateProperties{fmt.Sprintf(format, a...)}
}

func (e *ErrInvalidCertificateProperties) Error() string {
	return e.str
}
=======
	ErrMissingDetails  = errors.New("certificate did not contain details")
	ErrEmptySignature  = errors.New("empty signature")
	ErrEmptyRawDetails = errors.New("empty rawDetails not allowed")
)
>>>>>>> 3f315170
<|MERGE_RESOLUTION|>--- conflicted
+++ resolved
@@ -18,13 +18,8 @@
 	ErrInvalidPrivateKey          = errors.New("invalid private key")
 	ErrPublicPrivateCurveMismatch = errors.New("public key does not match private key curve")
 	ErrPublicPrivateKeyMismatch   = errors.New("public key and private key are not a pair")
-<<<<<<< HEAD
 	ErrPrivateKeyEncrypted        = errors.New("private key must be decrypted")
-=======
-	ErrCaNotFound                 = errors.New("could not find ca for the certificate")
-
-	ErrPrivateKeyEncrypted = errors.New("private key must be decrypted")
->>>>>>> 3f315170
+	ErrCaNotFound                 = errors.New("could not find ca for the certi
 
 	ErrInvalidPEMBlock                   = errors.New("input did not contain a valid PEM encoded block")
 	ErrInvalidPEMCertificateBanner       = errors.New("bytes did not contain a proper certificate banner")
@@ -36,9 +31,9 @@
 	ErrNoPeerStaticKey = errors.New("no peer static key was present")
 	ErrNoPayload       = errors.New("provided payload was empty")
 
-<<<<<<< HEAD
-	ErrMissingDetails = errors.New("certificate did not contain details")
-	ErrEmptySignature = errors.New("empty signature")
+	ErrMissingDetails  = errors.New("certificate did not contain details")
+	ErrEmptySignature  = errors.New("empty signature")
+	ErrEmptyRawDetails = errors.New("empty rawDetails not allowed")
 )
 
 type ErrInvalidCertificateProperties struct {
@@ -51,10 +46,4 @@
 
 func (e *ErrInvalidCertificateProperties) Error() string {
 	return e.str
-}
-=======
-	ErrMissingDetails  = errors.New("certificate did not contain details")
-	ErrEmptySignature  = errors.New("empty signature")
-	ErrEmptyRawDetails = errors.New("empty rawDetails not allowed")
-)
->>>>>>> 3f315170
+}