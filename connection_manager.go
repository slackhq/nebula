--- conflicted
+++ resolved
@@ -3,24 +3,15 @@
 import (
 	"bytes"
 	"context"
-<<<<<<< HEAD
-=======
 	"encoding/binary"
 	"net/netip"
-	"sync"
->>>>>>> f5d096dd
 	"time"
 
 	"github.com/rcrowley/go-metrics"
 	"github.com/sirupsen/logrus"
 	"github.com/slackhq/nebula/cert"
 	"github.com/slackhq/nebula/header"
-<<<<<<< HEAD
-	"github.com/slackhq/nebula/iputil"
-	"github.com/slackhq/nebula/udp"
 	"github.com/wadey/synctrace"
-=======
->>>>>>> f5d096dd
 )
 
 type trafficDecision int
