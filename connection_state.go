package nebula

import (
	"crypto/rand"
	"encoding/json"
<<<<<<< HEAD
=======
	"fmt"
	"sync"
>>>>>>> f5d096dd
	"sync/atomic"

	"github.com/flynn/noise"
	"github.com/sirupsen/logrus"
	"github.com/slackhq/nebula/cert"
	"github.com/slackhq/nebula/noiseutil"
	"github.com/wadey/synctrace"
)

const ReplayWindow = 1024

type ConnectionState struct {
	eKey           *NebulaCipherState
	dKey           *NebulaCipherState
	H              *noise.HandshakeState
	myCert         cert.Certificate
	peerCert       *cert.CachedCertificate
	initiator      bool
	messageCounter atomic.Uint64
	window         *Bits
	writeLock      synctrace.Mutex
}

func NewConnectionState(l *logrus.Logger, cs *CertState, crt cert.Certificate, initiator bool, pattern noise.HandshakePattern) (*ConnectionState, error) {
	var dhFunc noise.DHFunc
	switch crt.Curve() {
	case cert.Curve_CURVE25519:
		dhFunc = noise.DH25519
	case cert.Curve_P256:
		if cs.pkcs11Backed {
			dhFunc = noiseutil.DHP256PKCS11
		} else {
			dhFunc = noiseutil.DHP256
		}
	default:
		return nil, fmt.Errorf("invalid curve: %s", crt.Curve())
	}

	var ncs noise.CipherSuite
	if cs.cipher == "chachapoly" {
		ncs = noise.NewCipherSuite(dhFunc, noise.CipherChaChaPoly, noise.HashSHA256)
	} else {
		ncs = noise.NewCipherSuite(dhFunc, noiseutil.CipherAESGCM, noise.HashSHA256)
	}

	static := noise.DHKey{Private: cs.privateKey, Public: crt.PublicKey()}

	b := NewBits(ReplayWindow)
	// Clear out bit 0, we never transmit it, and we don't want it showing as packet loss
	b.Update(l, 0)

	hs, err := noise.NewHandshakeState(noise.Config{
		CipherSuite:   ncs,
		Random:        rand.Reader,
		Pattern:       pattern,
		Initiator:     initiator,
		StaticKeypair: static,
		//NOTE: These should come from CertState (pki.go) when we finally implement it
		PresharedKey:          []byte{},
		PresharedKeyPlacement: 0,
	})
	if err != nil {
		return nil, fmt.Errorf("NewConnectionState: %s", err)
	}

	// The queue and ready params prevent a counter race that would happen when
	// sending stored packets and simultaneously accepting new traffic.
	ci := &ConnectionState{
		H:         hs,
		initiator: initiator,
		window:    b,
<<<<<<< HEAD
		myCert:    certState.Certificate,
		writeLock: synctrace.NewMutex("connection-state"),
=======
		myCert:    crt,
>>>>>>> f5d096dd
	}
	// always start the counter from 2, as packet 1 and packet 2 are handshake packets.
	ci.messageCounter.Add(2)

	return ci, nil
}

func (cs *ConnectionState) MarshalJSON() ([]byte, error) {
	return json.Marshal(m{
		"certificate":     cs.peerCert,
		"initiator":       cs.initiator,
		"message_counter": cs.messageCounter.Load(),
	})
}

func (cs *ConnectionState) Curve() cert.Curve {
	return cs.myCert.Curve()
}<|MERGE_RESOLUTION|>--- conflicted
+++ resolved
@@ -3,11 +3,7 @@
 import (
 	"crypto/rand"
 	"encoding/json"
-<<<<<<< HEAD
-=======
 	"fmt"
-	"sync"
->>>>>>> f5d096dd
 	"sync/atomic"
 
 	"github.com/flynn/noise"
@@ -79,12 +75,8 @@
 		H:         hs,
 		initiator: initiator,
 		window:    b,
-<<<<<<< HEAD
-		myCert:    certState.Certificate,
+		myCert:    crt,
 		writeLock: synctrace.NewMutex("connection-state"),
-=======
-		myCert:    crt,
->>>>>>> f5d096dd
 	}
 	// always start the counter from 2, as packet 1 and packet 2 are handshake packets.
 	ci.messageCounter.Add(2)
