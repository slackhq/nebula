--- conflicted
+++ resolved
@@ -160,13 +160,10 @@
 		}
 
 		if h.ConnectionState.ready {
-<<<<<<< HEAD
+
 			c.f.send(closeTunnel, 0, h.ConnectionState, h, h.remote, []byte{}, make([]byte, 12, 12), make([]byte, mtu), 0)
-=======
-			c.f.send(closeTunnel, 0, h.ConnectionState, h, h.remote, []byte{}, make([]byte, 12, 12), make([]byte, mtu))
 			c.f.closeTunnel(h, true)
 
->>>>>>> c726d205
 			c.l.WithField("vpnIp", IntIp(h.hostId)).WithField("udpAddr", h.remote).
 				Debug("Sending close tunnel message")
 			closed++
