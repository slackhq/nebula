--- conflicted
+++ resolved
@@ -250,7 +250,6 @@
   # in nebula configuration files. Default false, not reloadable.
   #use_system_route_table: false
 
-<<<<<<< HEAD
   # EXPERIMENTAL: This option may change or disappear in the future.
   # Multiport spreads outgoing UDP packets across multiple UDP send ports,
   # which allows nebula to work around any issues on the underlay network.
@@ -292,9 +291,6 @@
     # send multiport handshakes.
     #tx_handshake_delay: 2
 
-# TODO
-=======
->>>>>>> c46ef435
 # Configure logging level
 logging:
   # panic, fatal, error, warning, info, or debug. Default is info and is reloadable.
