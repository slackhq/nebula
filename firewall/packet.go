--- conflicted
+++ resolved
@@ -3,13 +3,8 @@
 import (
 	"encoding/json"
 	"fmt"
-<<<<<<< HEAD
 	mathrand "math/rand"
-
-	"github.com/slackhq/nebula/iputil"
-=======
 	"net/netip"
->>>>>>> ab81b62e
 )
 
 type m map[string]interface{}
