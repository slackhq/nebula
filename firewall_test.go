package nebula

import (
	"bytes"
	"errors"
	"math"
	"net/netip"
	"testing"
	"time"

	"github.com/slackhq/nebula/cert"
	"github.com/slackhq/nebula/config"
	"github.com/slackhq/nebula/firewall"
	"github.com/slackhq/nebula/test"
	"github.com/stretchr/testify/assert"
	"github.com/stretchr/testify/require"
)

func TestNewFirewall(t *testing.T) {
	l := test.NewLogger()
	c := &dummyCert{}
	fw := NewFirewall(l, time.Second, time.Minute, time.Hour, c)
	conntrack := fw.Conntrack
	assert.NotNil(t, conntrack)
	assert.NotNil(t, conntrack.Conns)
	assert.NotNil(t, conntrack.TimerWheel)
	assert.NotNil(t, fw.InRules)
	assert.NotNil(t, fw.OutRules)
	assert.Equal(t, time.Second, fw.TCPTimeout)
	assert.Equal(t, time.Minute, fw.UDPTimeout)
	assert.Equal(t, time.Hour, fw.DefaultTimeout)

	assert.Equal(t, time.Hour, conntrack.TimerWheel.wheelDuration)
	assert.Equal(t, time.Hour, conntrack.TimerWheel.wheelDuration)
	assert.Equal(t, 3602, conntrack.TimerWheel.wheelLen)

	fw = NewFirewall(l, time.Second, time.Hour, time.Minute, c)
	assert.Equal(t, time.Hour, conntrack.TimerWheel.wheelDuration)
	assert.Equal(t, 3602, conntrack.TimerWheel.wheelLen)

	fw = NewFirewall(l, time.Hour, time.Second, time.Minute, c)
	assert.Equal(t, time.Hour, conntrack.TimerWheel.wheelDuration)
	assert.Equal(t, 3602, conntrack.TimerWheel.wheelLen)

	fw = NewFirewall(l, time.Hour, time.Minute, time.Second, c)
	assert.Equal(t, time.Hour, conntrack.TimerWheel.wheelDuration)
	assert.Equal(t, 3602, conntrack.TimerWheel.wheelLen)

	fw = NewFirewall(l, time.Minute, time.Hour, time.Second, c)
	assert.Equal(t, time.Hour, conntrack.TimerWheel.wheelDuration)
	assert.Equal(t, 3602, conntrack.TimerWheel.wheelLen)

	fw = NewFirewall(l, time.Minute, time.Second, time.Hour, c)
	assert.Equal(t, time.Hour, conntrack.TimerWheel.wheelDuration)
	assert.Equal(t, 3602, conntrack.TimerWheel.wheelLen)
}

func TestFirewall_AddRule(t *testing.T) {
	l := test.NewLogger()
	ob := &bytes.Buffer{}
	l.SetOutput(ob)

	c := &dummyCert{}
	fw := NewFirewall(l, time.Second, time.Minute, time.Hour, c)
	assert.NotNil(t, fw.InRules)
	assert.NotNil(t, fw.OutRules)

	ti, err := netip.ParsePrefix("1.2.3.4/32")
	require.NoError(t, err)

	require.NoError(t, fw.AddRule(true, firewall.ProtoTCP, 1, 1, []string{}, "", netip.Prefix{}, netip.Prefix{}, "", ""))
	// An empty rule is any
	assert.True(t, fw.InRules.TCP[1].Any.Any.Any)
	assert.Empty(t, fw.InRules.TCP[1].Any.Groups)
	assert.Empty(t, fw.InRules.TCP[1].Any.Hosts)

	fw = NewFirewall(l, time.Second, time.Minute, time.Hour, c)
	require.NoError(t, fw.AddRule(true, firewall.ProtoUDP, 1, 1, []string{"g1"}, "", netip.Prefix{}, netip.Prefix{}, "", ""))
	assert.Nil(t, fw.InRules.UDP[1].Any.Any)
	assert.Contains(t, fw.InRules.UDP[1].Any.Groups[0].Groups, "g1")
	assert.Empty(t, fw.InRules.UDP[1].Any.Hosts)

	fw = NewFirewall(l, time.Second, time.Minute, time.Hour, c)
	require.NoError(t, fw.AddRule(true, firewall.ProtoICMP, 1, 1, []string{}, "h1", netip.Prefix{}, netip.Prefix{}, "", ""))
	assert.Nil(t, fw.InRules.ICMP[1].Any.Any)
	assert.Empty(t, fw.InRules.ICMP[1].Any.Groups)
	assert.Contains(t, fw.InRules.ICMP[1].Any.Hosts, "h1")

	fw = NewFirewall(l, time.Second, time.Minute, time.Hour, c)
	require.NoError(t, fw.AddRule(false, firewall.ProtoAny, 1, 1, []string{}, "", ti, netip.Prefix{}, "", ""))
	assert.Nil(t, fw.OutRules.AnyProto[1].Any.Any)
	_, ok := fw.OutRules.AnyProto[1].Any.CIDR.Get(ti)
	assert.True(t, ok)

	fw = NewFirewall(l, time.Second, time.Minute, time.Hour, c)
	require.NoError(t, fw.AddRule(false, firewall.ProtoAny, 1, 1, []string{}, "", netip.Prefix{}, ti, "", ""))
	assert.NotNil(t, fw.OutRules.AnyProto[1].Any.Any)
	_, ok = fw.OutRules.AnyProto[1].Any.Any.LocalCIDR.Get(ti)
	assert.True(t, ok)

	fw = NewFirewall(l, time.Second, time.Minute, time.Hour, c)
	require.NoError(t, fw.AddRule(true, firewall.ProtoUDP, 1, 1, []string{"g1"}, "", netip.Prefix{}, netip.Prefix{}, "ca-name", ""))
	assert.Contains(t, fw.InRules.UDP[1].CANames, "ca-name")

	fw = NewFirewall(l, time.Second, time.Minute, time.Hour, c)
	require.NoError(t, fw.AddRule(true, firewall.ProtoUDP, 1, 1, []string{"g1"}, "", netip.Prefix{}, netip.Prefix{}, "", "ca-sha"))
	assert.Contains(t, fw.InRules.UDP[1].CAShas, "ca-sha")

	fw = NewFirewall(l, time.Second, time.Minute, time.Hour, c)
	require.NoError(t, fw.AddRule(false, firewall.ProtoAny, 0, 0, []string{}, "any", netip.Prefix{}, netip.Prefix{}, "", ""))
	assert.True(t, fw.OutRules.AnyProto[0].Any.Any.Any)

	fw = NewFirewall(l, time.Second, time.Minute, time.Hour, c)
	anyIp, err := netip.ParsePrefix("0.0.0.0/0")
	require.NoError(t, err)

	require.NoError(t, fw.AddRule(false, firewall.ProtoAny, 0, 0, []string{}, "", anyIp, netip.Prefix{}, "", ""))
	assert.True(t, fw.OutRules.AnyProto[0].Any.Any.Any)

	// Test error conditions
	fw = NewFirewall(l, time.Second, time.Minute, time.Hour, c)
	require.Error(t, fw.AddRule(true, math.MaxUint8, 0, 0, []string{}, "", netip.Prefix{}, netip.Prefix{}, "", ""))
	require.Error(t, fw.AddRule(true, firewall.ProtoAny, 10, 0, []string{}, "", netip.Prefix{}, netip.Prefix{}, "", ""))
}

func TestFirewall_Drop(t *testing.T) {
	l := test.NewLogger()
	ob := &bytes.Buffer{}
	l.SetOutput(ob)

	p := firewall.Packet{
		LocalAddr:  netip.MustParseAddr("1.2.3.4"),
		RemoteAddr: netip.MustParseAddr("1.2.3.4"),
		LocalPort:  10,
		RemotePort: 90,
		Protocol:   firewall.ProtoUDP,
		Fragment:   false,
	}

	c := dummyCert{
		name:     "host1",
		networks: []netip.Prefix{netip.MustParsePrefix("1.2.3.4/24")},
		groups:   []string{"default-group"},
		issuer:   "signer-shasum",
	}
	h := HostInfo{
		ConnectionState: &ConnectionState{
			peerCert: &cert.CachedCertificate{
				Certificate:    &c,
				InvertedGroups: map[string]struct{}{"default-group": {}},
			},
		},
		vpnAddrs: []netip.Addr{netip.MustParseAddr("1.2.3.4")},
	}
	h.buildNetworks(c.networks, c.unsafeNetworks)

	fw := NewFirewall(l, time.Second, time.Minute, time.Hour, &c)
	require.NoError(t, fw.AddRule(true, firewall.ProtoAny, 0, 0, []string{"any"}, "", netip.Prefix{}, netip.Prefix{}, "", ""))
	cp := cert.NewCAPool()

	// Drop outbound
	assert.Equal(t, ErrNoMatchingRule, fw.Drop(p, false, &h, cp, nil))
	// Allow inbound
	resetConntrack(fw)
	require.NoError(t, fw.Drop(p, true, &h, cp, nil))
	// Allow outbound because conntrack
	require.NoError(t, fw.Drop(p, false, &h, cp, nil))

	// test remote mismatch
	oldRemote := p.RemoteAddr
	p.RemoteAddr = netip.MustParseAddr("1.2.3.10")
	assert.Equal(t, fw.Drop(p, false, &h, cp, nil), ErrInvalidRemoteIP)
	p.RemoteAddr = oldRemote

	// ensure signer doesn't get in the way of group checks
	fw = NewFirewall(l, time.Second, time.Minute, time.Hour, &c)
	require.NoError(t, fw.AddRule(true, firewall.ProtoAny, 0, 0, []string{"nope"}, "", netip.Prefix{}, netip.Prefix{}, "", "signer-shasum"))
	require.NoError(t, fw.AddRule(true, firewall.ProtoAny, 0, 0, []string{"default-group"}, "", netip.Prefix{}, netip.Prefix{}, "", "signer-shasum-bad"))
	assert.Equal(t, fw.Drop(p, true, &h, cp, nil), ErrNoMatchingRule)

	// test caSha doesn't drop on match
	fw = NewFirewall(l, time.Second, time.Minute, time.Hour, &c)
	require.NoError(t, fw.AddRule(true, firewall.ProtoAny, 0, 0, []string{"nope"}, "", netip.Prefix{}, netip.Prefix{}, "", "signer-shasum-bad"))
	require.NoError(t, fw.AddRule(true, firewall.ProtoAny, 0, 0, []string{"default-group"}, "", netip.Prefix{}, netip.Prefix{}, "", "signer-shasum"))
	require.NoError(t, fw.Drop(p, true, &h, cp, nil))

	// ensure ca name doesn't get in the way of group checks
	cp.CAs["signer-shasum"] = &cert.CachedCertificate{Certificate: &dummyCert{name: "ca-good"}}
	fw = NewFirewall(l, time.Second, time.Minute, time.Hour, &c)
	require.NoError(t, fw.AddRule(true, firewall.ProtoAny, 0, 0, []string{"nope"}, "", netip.Prefix{}, netip.Prefix{}, "ca-good", ""))
	require.NoError(t, fw.AddRule(true, firewall.ProtoAny, 0, 0, []string{"default-group"}, "", netip.Prefix{}, netip.Prefix{}, "ca-good-bad", ""))
	assert.Equal(t, fw.Drop(p, true, &h, cp, nil), ErrNoMatchingRule)

	// test caName doesn't drop on match
	cp.CAs["signer-shasum"] = &cert.CachedCertificate{Certificate: &dummyCert{name: "ca-good"}}
	fw = NewFirewall(l, time.Second, time.Minute, time.Hour, &c)
	require.NoError(t, fw.AddRule(true, firewall.ProtoAny, 0, 0, []string{"nope"}, "", netip.Prefix{}, netip.Prefix{}, "ca-good-bad", ""))
	require.NoError(t, fw.AddRule(true, firewall.ProtoAny, 0, 0, []string{"default-group"}, "", netip.Prefix{}, netip.Prefix{}, "ca-good", ""))
	require.NoError(t, fw.Drop(p, true, &h, cp, nil))
}

func BenchmarkFirewallTable_match(b *testing.B) {
	f := &Firewall{}
	ft := FirewallTable{
		TCP: firewallPort{},
	}

	pfix := netip.MustParsePrefix("172.1.1.1/32")
	_ = ft.TCP.addRule(f, 10, 10, []string{"good-group"}, "good-host", pfix, netip.Prefix{}, "", "")
	_ = ft.TCP.addRule(f, 100, 100, []string{"good-group"}, "good-host", netip.Prefix{}, pfix, "", "")
	cp := cert.NewCAPool()

	b.Run("fail on proto", func(b *testing.B) {
		// This benchmark is showing us the cost of failing to match the protocol
		c := &cert.CachedCertificate{
			Certificate: &dummyCert{},
		}
		for n := 0; n < b.N; n++ {
			assert.False(b, ft.match(firewall.Packet{Protocol: firewall.ProtoUDP}, true, c, cp))
		}
	})

	b.Run("pass proto, fail on port", func(b *testing.B) {
		// This benchmark is showing us the cost of matching a specific protocol but failing to match the port
		c := &cert.CachedCertificate{
			Certificate: &dummyCert{},
		}
		for n := 0; n < b.N; n++ {
			assert.False(b, ft.match(firewall.Packet{Protocol: firewall.ProtoTCP, LocalPort: 1}, true, c, cp))
		}
	})

	b.Run("pass proto, port, fail on local CIDR", func(b *testing.B) {
		c := &cert.CachedCertificate{
			Certificate: &dummyCert{},
		}
		ip := netip.MustParsePrefix("9.254.254.254/32")
		for n := 0; n < b.N; n++ {
			assert.False(b, ft.match(firewall.Packet{Protocol: firewall.ProtoTCP, LocalPort: 100, LocalAddr: ip.Addr()}, true, c, cp))
		}
	})

	b.Run("pass proto, port, any local CIDR, fail all group, name, and cidr", func(b *testing.B) {
		c := &cert.CachedCertificate{
			Certificate: &dummyCert{
				name:     "nope",
				networks: []netip.Prefix{netip.MustParsePrefix("9.254.254.245/32")},
			},
			InvertedGroups: map[string]struct{}{"nope": {}},
		}
		for n := 0; n < b.N; n++ {
			assert.False(b, ft.match(firewall.Packet{Protocol: firewall.ProtoTCP, LocalPort: 10}, true, c, cp))
		}
	})

	b.Run("pass proto, port, specific local CIDR, fail all group, name, and cidr", func(b *testing.B) {
		c := &cert.CachedCertificate{
			Certificate: &dummyCert{
				name:     "nope",
				networks: []netip.Prefix{netip.MustParsePrefix("9.254.254.245/32")},
			},
			InvertedGroups: map[string]struct{}{"nope": {}},
		}
		for n := 0; n < b.N; n++ {
			assert.False(b, ft.match(firewall.Packet{Protocol: firewall.ProtoTCP, LocalPort: 100, LocalAddr: pfix.Addr()}, true, c, cp))
		}
	})

	b.Run("pass on group on any local cidr", func(b *testing.B) {
		c := &cert.CachedCertificate{
			Certificate: &dummyCert{
				name: "nope",
			},
			InvertedGroups: map[string]struct{}{"good-group": {}},
		}
		for n := 0; n < b.N; n++ {
			assert.True(b, ft.match(firewall.Packet{Protocol: firewall.ProtoTCP, LocalPort: 10}, true, c, cp))
		}
	})

	b.Run("pass on group on specific local cidr", func(b *testing.B) {
		c := &cert.CachedCertificate{
			Certificate: &dummyCert{
				name: "nope",
			},
			InvertedGroups: map[string]struct{}{"good-group": {}},
		}
		for n := 0; n < b.N; n++ {
			assert.True(b, ft.match(firewall.Packet{Protocol: firewall.ProtoTCP, LocalPort: 100, LocalAddr: pfix.Addr()}, true, c, cp))
		}
	})

	b.Run("pass on name", func(b *testing.B) {
		c := &cert.CachedCertificate{
			Certificate: &dummyCert{
				name: "good-host",
			},
			InvertedGroups: map[string]struct{}{"nope": {}},
		}
		for n := 0; n < b.N; n++ {
			ft.match(firewall.Packet{Protocol: firewall.ProtoTCP, LocalPort: 10}, true, c, cp)
		}
	})
}

func TestFirewall_Drop2(t *testing.T) {
	l := test.NewLogger()
	ob := &bytes.Buffer{}
	l.SetOutput(ob)

	p := firewall.Packet{
		LocalAddr:  netip.MustParseAddr("1.2.3.4"),
		RemoteAddr: netip.MustParseAddr("1.2.3.4"),
		LocalPort:  10,
		RemotePort: 90,
		Protocol:   firewall.ProtoUDP,
		Fragment:   false,
	}

	network := netip.MustParsePrefix("1.2.3.4/24")

	c := cert.CachedCertificate{
		Certificate: &dummyCert{
			name:     "host1",
			networks: []netip.Prefix{network},
		},
		InvertedGroups: map[string]struct{}{"default-group": {}, "test-group": {}},
	}
	h := HostInfo{
		ConnectionState: &ConnectionState{
			peerCert: &c,
		},
		vpnAddrs: []netip.Addr{network.Addr()},
	}
	h.buildNetworks(c.Certificate.Networks(), c.Certificate.UnsafeNetworks())

	c1 := cert.CachedCertificate{
		Certificate: &dummyCert{
			name:     "host1",
			networks: []netip.Prefix{network},
		},
		InvertedGroups: map[string]struct{}{"default-group": {}, "test-group-not": {}},
	}
	h1 := HostInfo{
		vpnAddrs: []netip.Addr{network.Addr()},
		ConnectionState: &ConnectionState{
			peerCert: &c1,
		},
	}
	h1.buildNetworks(c1.Certificate.Networks(), c1.Certificate.UnsafeNetworks())

	fw := NewFirewall(l, time.Second, time.Minute, time.Hour, c.Certificate)
	require.NoError(t, fw.AddRule(true, firewall.ProtoAny, 0, 0, []string{"default-group", "test-group"}, "", netip.Prefix{}, netip.Prefix{}, "", ""))
	cp := cert.NewCAPool()

	// h1/c1 lacks the proper groups
	require.ErrorIs(t, fw.Drop(p, true, &h1, cp, nil), ErrNoMatchingRule)
	// c has the proper groups
	resetConntrack(fw)
	require.NoError(t, fw.Drop(p, true, &h, cp, nil))
}

func TestFirewall_Drop3(t *testing.T) {
	l := test.NewLogger()
	ob := &bytes.Buffer{}
	l.SetOutput(ob)

	p := firewall.Packet{
		LocalAddr:  netip.MustParseAddr("1.2.3.4"),
		RemoteAddr: netip.MustParseAddr("1.2.3.4"),
		LocalPort:  1,
		RemotePort: 1,
		Protocol:   firewall.ProtoUDP,
		Fragment:   false,
	}

	network := netip.MustParsePrefix("1.2.3.4/24")
	c := cert.CachedCertificate{
		Certificate: &dummyCert{
			name:     "host-owner",
			networks: []netip.Prefix{network},
		},
	}

	c1 := cert.CachedCertificate{
		Certificate: &dummyCert{
			name:     "host1",
			networks: []netip.Prefix{network},
			issuer:   "signer-sha-bad",
		},
	}
	h1 := HostInfo{
		ConnectionState: &ConnectionState{
			peerCert: &c1,
		},
		vpnAddrs: []netip.Addr{network.Addr()},
	}
	h1.buildNetworks(c1.Certificate.Networks(), c1.Certificate.UnsafeNetworks())

	c2 := cert.CachedCertificate{
		Certificate: &dummyCert{
			name:     "host2",
			networks: []netip.Prefix{network},
			issuer:   "signer-sha",
		},
	}
	h2 := HostInfo{
		ConnectionState: &ConnectionState{
			peerCert: &c2,
		},
		vpnAddrs: []netip.Addr{network.Addr()},
	}
	h2.buildNetworks(c2.Certificate.Networks(), c2.Certificate.UnsafeNetworks())

	c3 := cert.CachedCertificate{
		Certificate: &dummyCert{
			name:     "host3",
			networks: []netip.Prefix{network},
			issuer:   "signer-sha-bad",
		},
	}
	h3 := HostInfo{
		ConnectionState: &ConnectionState{
			peerCert: &c3,
		},
		vpnAddrs: []netip.Addr{network.Addr()},
	}
	h3.buildNetworks(c3.Certificate.Networks(), c3.Certificate.UnsafeNetworks())

	fw := NewFirewall(l, time.Second, time.Minute, time.Hour, c.Certificate)
	require.NoError(t, fw.AddRule(true, firewall.ProtoAny, 1, 1, []string{}, "host1", netip.Prefix{}, netip.Prefix{}, "", ""))
	require.NoError(t, fw.AddRule(true, firewall.ProtoAny, 1, 1, []string{}, "", netip.Prefix{}, netip.Prefix{}, "", "signer-sha"))
	cp := cert.NewCAPool()

	// c1 should pass because host match
	require.NoError(t, fw.Drop(p, true, &h1, cp, nil))
	// c2 should pass because ca sha match
	resetConntrack(fw)
	require.NoError(t, fw.Drop(p, true, &h2, cp, nil))
	// c3 should fail because no match
	resetConntrack(fw)
	assert.Equal(t, fw.Drop(p, true, &h3, cp, nil), ErrNoMatchingRule)

	// Test a remote address match
	fw = NewFirewall(l, time.Second, time.Minute, time.Hour, c.Certificate)
	require.NoError(t, fw.AddRule(true, firewall.ProtoAny, 1, 1, []string{}, "", netip.MustParsePrefix("1.2.3.4/24"), netip.Prefix{}, "", ""))
	require.NoError(t, fw.Drop(p, true, &h1, cp, nil))
}

func TestFirewall_DropConntrackReload(t *testing.T) {
	l := test.NewLogger()
	ob := &bytes.Buffer{}
	l.SetOutput(ob)

	p := firewall.Packet{
		LocalAddr:  netip.MustParseAddr("1.2.3.4"),
		RemoteAddr: netip.MustParseAddr("1.2.3.4"),
		LocalPort:  10,
		RemotePort: 90,
		Protocol:   firewall.ProtoUDP,
		Fragment:   false,
	}
	network := netip.MustParsePrefix("1.2.3.4/24")

	c := cert.CachedCertificate{
		Certificate: &dummyCert{
			name:     "host1",
			networks: []netip.Prefix{network},
			groups:   []string{"default-group"},
			issuer:   "signer-shasum",
		},
		InvertedGroups: map[string]struct{}{"default-group": {}},
	}
	h := HostInfo{
		ConnectionState: &ConnectionState{
			peerCert: &c,
		},
		vpnAddrs: []netip.Addr{network.Addr()},
	}
	h.buildNetworks(c.Certificate.Networks(), c.Certificate.UnsafeNetworks())

	fw := NewFirewall(l, time.Second, time.Minute, time.Hour, c.Certificate)
	require.NoError(t, fw.AddRule(true, firewall.ProtoAny, 0, 0, []string{"any"}, "", netip.Prefix{}, netip.Prefix{}, "", ""))
	cp := cert.NewCAPool()

	// Drop outbound
	assert.Equal(t, fw.Drop(p, false, &h, cp, nil), ErrNoMatchingRule)
	// Allow inbound
	resetConntrack(fw)
	require.NoError(t, fw.Drop(p, true, &h, cp, nil))
	// Allow outbound because conntrack
	require.NoError(t, fw.Drop(p, false, &h, cp, nil))

	oldFw := fw
	fw = NewFirewall(l, time.Second, time.Minute, time.Hour, c.Certificate)
	require.NoError(t, fw.AddRule(true, firewall.ProtoAny, 10, 10, []string{"any"}, "", netip.Prefix{}, netip.Prefix{}, "", ""))
	fw.Conntrack = oldFw.Conntrack
	fw.rulesVersion = oldFw.rulesVersion + 1

	// Allow outbound because conntrack and new rules allow port 10
	require.NoError(t, fw.Drop(p, false, &h, cp, nil))

	oldFw = fw
	fw = NewFirewall(l, time.Second, time.Minute, time.Hour, c.Certificate)
	require.NoError(t, fw.AddRule(true, firewall.ProtoAny, 11, 11, []string{"any"}, "", netip.Prefix{}, netip.Prefix{}, "", ""))
	fw.Conntrack = oldFw.Conntrack
	fw.rulesVersion = oldFw.rulesVersion + 1

	// Drop outbound because conntrack doesn't match new ruleset
	assert.Equal(t, fw.Drop(p, false, &h, cp, nil), ErrNoMatchingRule)
}

func BenchmarkLookup(b *testing.B) {
	ml := func(m map[string]struct{}, a [][]string) {
		for n := 0; n < b.N; n++ {
			for _, sg := range a {
				found := false

				for _, g := range sg {
					if _, ok := m[g]; !ok {
						found = false
						break
					}

					found = true
				}

				if found {
					return
				}
			}
		}
	}

	b.Run("array to map best", func(b *testing.B) {
		m := map[string]struct{}{
			"1ne": {},
			"2wo": {},
			"3hr": {},
			"4ou": {},
			"5iv": {},
			"6ix": {},
		}

		a := [][]string{
			{"1ne", "2wo", "3hr", "4ou", "5iv", "6ix"},
			{"one", "2wo", "3hr", "4ou", "5iv", "6ix"},
			{"one", "two", "3hr", "4ou", "5iv", "6ix"},
			{"one", "two", "thr", "4ou", "5iv", "6ix"},
			{"one", "two", "thr", "fou", "5iv", "6ix"},
			{"one", "two", "thr", "fou", "fiv", "6ix"},
			{"one", "two", "thr", "fou", "fiv", "six"},
		}

		for n := 0; n < b.N; n++ {
			ml(m, a)
		}
	})

	b.Run("array to map worst", func(b *testing.B) {
		m := map[string]struct{}{
			"one": {},
			"two": {},
			"thr": {},
			"fou": {},
			"fiv": {},
			"six": {},
		}

		a := [][]string{
			{"1ne", "2wo", "3hr", "4ou", "5iv", "6ix"},
			{"one", "2wo", "3hr", "4ou", "5iv", "6ix"},
			{"one", "two", "3hr", "4ou", "5iv", "6ix"},
			{"one", "two", "thr", "4ou", "5iv", "6ix"},
			{"one", "two", "thr", "fou", "5iv", "6ix"},
			{"one", "two", "thr", "fou", "fiv", "6ix"},
			{"one", "two", "thr", "fou", "fiv", "six"},
		}

		for n := 0; n < b.N; n++ {
			ml(m, a)
		}
	})
}

func Test_parsePort(t *testing.T) {
	_, _, err := parsePort("")
	require.EqualError(t, err, "was not a number; ``")

	_, _, err = parsePort("  ")
	require.EqualError(t, err, "was not a number; `  `")

	_, _, err = parsePort("-")
	require.EqualError(t, err, "appears to be a range but could not be parsed; `-`")

	_, _, err = parsePort(" - ")
	require.EqualError(t, err, "appears to be a range but could not be parsed; ` - `")

	_, _, err = parsePort("a-b")
	require.EqualError(t, err, "beginning range was not a number; `a`")

	_, _, err = parsePort("1-b")
	require.EqualError(t, err, "ending range was not a number; `b`")

	s, e, err := parsePort(" 1 - 2    ")
	assert.Equal(t, int32(1), s)
	assert.Equal(t, int32(2), e)
	require.NoError(t, err)

	s, e, err = parsePort("0-1")
	assert.Equal(t, int32(0), s)
	assert.Equal(t, int32(0), e)
	require.NoError(t, err)

	s, e, err = parsePort("9919")
	assert.Equal(t, int32(9919), s)
	assert.Equal(t, int32(9919), e)
	require.NoError(t, err)

	s, e, err = parsePort("any")
	assert.Equal(t, int32(0), s)
	assert.Equal(t, int32(0), e)
	require.NoError(t, err)
}

func TestNewFirewallFromConfig(t *testing.T) {
	l := test.NewLogger()
	// Test a bad rule definition
	c := &dummyCert{}
	cs, err := newCertState(cert.Version2, nil, c, false, cert.Curve_CURVE25519, nil)
	require.NoError(t, err)

	conf := config.NewC(l)
<<<<<<< HEAD
	conf.Settings["firewall"] = map[string]any{"outbound": "asdf"}
	_, err := NewFirewallFromConfig(l, c, conf)
	assert.EqualError(t, err, "firewall.outbound failed to parse, should be an array of rules")

	// Test both port and code
	conf = config.NewC(l)
	conf.Settings["firewall"] = map[string]any{"outbound": []any{map[string]any{"port": "1", "code": "2"}}}
	_, err = NewFirewallFromConfig(l, c, conf)
	assert.EqualError(t, err, "firewall.outbound rule #0; only one of port or code should be provided")

	// Test missing host, group, cidr, ca_name and ca_sha
	conf = config.NewC(l)
	conf.Settings["firewall"] = map[string]any{"outbound": []any{map[string]any{}}}
	_, err = NewFirewallFromConfig(l, c, conf)
	assert.EqualError(t, err, "firewall.outbound rule #0; at least one of host, group, cidr, local_cidr, ca_name, or ca_sha must be provided")

	// Test code/port error
	conf = config.NewC(l)
	conf.Settings["firewall"] = map[string]any{"outbound": []any{map[string]any{"code": "a", "host": "testh"}}}
	_, err = NewFirewallFromConfig(l, c, conf)
	assert.EqualError(t, err, "firewall.outbound rule #0; code was not a number; `a`")

	conf.Settings["firewall"] = map[string]any{"outbound": []any{map[string]any{"port": "a", "host": "testh"}}}
	_, err = NewFirewallFromConfig(l, c, conf)
	assert.EqualError(t, err, "firewall.outbound rule #0; port was not a number; `a`")

	// Test proto error
	conf = config.NewC(l)
	conf.Settings["firewall"] = map[string]any{"outbound": []any{map[string]any{"code": "1", "host": "testh"}}}
	_, err = NewFirewallFromConfig(l, c, conf)
	assert.EqualError(t, err, "firewall.outbound rule #0; proto was not understood; ``")

	// Test cidr parse error
	conf = config.NewC(l)
	conf.Settings["firewall"] = map[string]any{"outbound": []any{map[string]any{"code": "1", "cidr": "testh", "proto": "any"}}}
	_, err = NewFirewallFromConfig(l, c, conf)
	assert.EqualError(t, err, "firewall.outbound rule #0; cidr did not parse; netip.ParsePrefix(\"testh\"): no '/'")

	// Test local_cidr parse error
	conf = config.NewC(l)
	conf.Settings["firewall"] = map[string]any{"outbound": []any{map[string]any{"code": "1", "local_cidr": "testh", "proto": "any"}}}
	_, err = NewFirewallFromConfig(l, c, conf)
	assert.EqualError(t, err, "firewall.outbound rule #0; local_cidr did not parse; netip.ParsePrefix(\"testh\"): no '/'")

	// Test both group and groups
	conf = config.NewC(l)
	conf.Settings["firewall"] = map[string]any{"inbound": []any{map[string]any{"port": "1", "proto": "any", "group": "a", "groups": []string{"b", "c"}}}}
	_, err = NewFirewallFromConfig(l, c, conf)
	assert.EqualError(t, err, "firewall.inbound rule #0; only one of group or groups should be defined, both provided")
=======
	conf.Settings["firewall"] = map[interface{}]interface{}{"outbound": "asdf"}
	_, err = NewFirewallFromConfig(l, cs, conf)
	require.EqualError(t, err, "firewall.outbound failed to parse, should be an array of rules")

	// Test both port and code
	conf = config.NewC(l)
	conf.Settings["firewall"] = map[interface{}]interface{}{"outbound": []interface{}{map[interface{}]interface{}{"port": "1", "code": "2"}}}
	_, err = NewFirewallFromConfig(l, cs, conf)
	require.EqualError(t, err, "firewall.outbound rule #0; only one of port or code should be provided")

	// Test missing host, group, cidr, ca_name and ca_sha
	conf = config.NewC(l)
	conf.Settings["firewall"] = map[interface{}]interface{}{"outbound": []interface{}{map[interface{}]interface{}{}}}
	_, err = NewFirewallFromConfig(l, cs, conf)
	require.EqualError(t, err, "firewall.outbound rule #0; at least one of host, group, cidr, local_cidr, ca_name, or ca_sha must be provided")

	// Test code/port error
	conf = config.NewC(l)
	conf.Settings["firewall"] = map[interface{}]interface{}{"outbound": []interface{}{map[interface{}]interface{}{"code": "a", "host": "testh"}}}
	_, err = NewFirewallFromConfig(l, cs, conf)
	require.EqualError(t, err, "firewall.outbound rule #0; code was not a number; `a`")

	conf.Settings["firewall"] = map[interface{}]interface{}{"outbound": []interface{}{map[interface{}]interface{}{"port": "a", "host": "testh"}}}
	_, err = NewFirewallFromConfig(l, cs, conf)
	require.EqualError(t, err, "firewall.outbound rule #0; port was not a number; `a`")

	// Test proto error
	conf = config.NewC(l)
	conf.Settings["firewall"] = map[interface{}]interface{}{"outbound": []interface{}{map[interface{}]interface{}{"code": "1", "host": "testh"}}}
	_, err = NewFirewallFromConfig(l, cs, conf)
	require.EqualError(t, err, "firewall.outbound rule #0; proto was not understood; ``")

	// Test cidr parse error
	conf = config.NewC(l)
	conf.Settings["firewall"] = map[interface{}]interface{}{"outbound": []interface{}{map[interface{}]interface{}{"code": "1", "cidr": "testh", "proto": "any"}}}
	_, err = NewFirewallFromConfig(l, cs, conf)
	require.EqualError(t, err, "firewall.outbound rule #0; cidr did not parse; netip.ParsePrefix(\"testh\"): no '/'")

	// Test local_cidr parse error
	conf = config.NewC(l)
	conf.Settings["firewall"] = map[interface{}]interface{}{"outbound": []interface{}{map[interface{}]interface{}{"code": "1", "local_cidr": "testh", "proto": "any"}}}
	_, err = NewFirewallFromConfig(l, cs, conf)
	require.EqualError(t, err, "firewall.outbound rule #0; local_cidr did not parse; netip.ParsePrefix(\"testh\"): no '/'")

	// Test both group and groups
	conf = config.NewC(l)
	conf.Settings["firewall"] = map[interface{}]interface{}{"inbound": []interface{}{map[interface{}]interface{}{"port": "1", "proto": "any", "group": "a", "groups": []string{"b", "c"}}}}
	_, err = NewFirewallFromConfig(l, cs, conf)
	require.EqualError(t, err, "firewall.inbound rule #0; only one of group or groups should be defined, both provided")
>>>>>>> 088af8ed
}

func TestAddFirewallRulesFromConfig(t *testing.T) {
	l := test.NewLogger()
	// Test adding tcp rule
	conf := config.NewC(l)
	mf := &mockFirewall{}
<<<<<<< HEAD
	conf.Settings["firewall"] = map[string]any{"outbound": []any{map[string]any{"port": "1", "proto": "tcp", "host": "a"}}}
	assert.Nil(t, AddFirewallRulesFromConfig(l, false, conf, mf))
=======
	conf.Settings["firewall"] = map[interface{}]interface{}{"outbound": []interface{}{map[interface{}]interface{}{"port": "1", "proto": "tcp", "host": "a"}}}
	require.NoError(t, AddFirewallRulesFromConfig(l, false, conf, mf))
>>>>>>> 088af8ed
	assert.Equal(t, addRuleCall{incoming: false, proto: firewall.ProtoTCP, startPort: 1, endPort: 1, groups: nil, host: "a", ip: netip.Prefix{}, localIp: netip.Prefix{}}, mf.lastCall)

	// Test adding udp rule
	conf = config.NewC(l)
	mf = &mockFirewall{}
<<<<<<< HEAD
	conf.Settings["firewall"] = map[string]any{"outbound": []any{map[string]any{"port": "1", "proto": "udp", "host": "a"}}}
	assert.Nil(t, AddFirewallRulesFromConfig(l, false, conf, mf))
=======
	conf.Settings["firewall"] = map[interface{}]interface{}{"outbound": []interface{}{map[interface{}]interface{}{"port": "1", "proto": "udp", "host": "a"}}}
	require.NoError(t, AddFirewallRulesFromConfig(l, false, conf, mf))
>>>>>>> 088af8ed
	assert.Equal(t, addRuleCall{incoming: false, proto: firewall.ProtoUDP, startPort: 1, endPort: 1, groups: nil, host: "a", ip: netip.Prefix{}, localIp: netip.Prefix{}}, mf.lastCall)

	// Test adding icmp rule
	conf = config.NewC(l)
	mf = &mockFirewall{}
<<<<<<< HEAD
	conf.Settings["firewall"] = map[string]any{"outbound": []any{map[string]any{"port": "1", "proto": "icmp", "host": "a"}}}
	assert.Nil(t, AddFirewallRulesFromConfig(l, false, conf, mf))
=======
	conf.Settings["firewall"] = map[interface{}]interface{}{"outbound": []interface{}{map[interface{}]interface{}{"port": "1", "proto": "icmp", "host": "a"}}}
	require.NoError(t, AddFirewallRulesFromConfig(l, false, conf, mf))
>>>>>>> 088af8ed
	assert.Equal(t, addRuleCall{incoming: false, proto: firewall.ProtoICMP, startPort: 1, endPort: 1, groups: nil, host: "a", ip: netip.Prefix{}, localIp: netip.Prefix{}}, mf.lastCall)

	// Test adding any rule
	conf = config.NewC(l)
	mf = &mockFirewall{}
<<<<<<< HEAD
	conf.Settings["firewall"] = map[string]any{"inbound": []any{map[string]any{"port": "1", "proto": "any", "host": "a"}}}
	assert.Nil(t, AddFirewallRulesFromConfig(l, true, conf, mf))
=======
	conf.Settings["firewall"] = map[interface{}]interface{}{"inbound": []interface{}{map[interface{}]interface{}{"port": "1", "proto": "any", "host": "a"}}}
	require.NoError(t, AddFirewallRulesFromConfig(l, true, conf, mf))
>>>>>>> 088af8ed
	assert.Equal(t, addRuleCall{incoming: true, proto: firewall.ProtoAny, startPort: 1, endPort: 1, groups: nil, host: "a", ip: netip.Prefix{}, localIp: netip.Prefix{}}, mf.lastCall)

	// Test adding rule with cidr
	cidr := netip.MustParsePrefix("10.0.0.0/8")
	conf = config.NewC(l)
	mf = &mockFirewall{}
<<<<<<< HEAD
	conf.Settings["firewall"] = map[string]any{"inbound": []any{map[string]any{"port": "1", "proto": "any", "cidr": cidr.String()}}}
	assert.Nil(t, AddFirewallRulesFromConfig(l, true, conf, mf))
=======
	conf.Settings["firewall"] = map[interface{}]interface{}{"inbound": []interface{}{map[interface{}]interface{}{"port": "1", "proto": "any", "cidr": cidr.String()}}}
	require.NoError(t, AddFirewallRulesFromConfig(l, true, conf, mf))
>>>>>>> 088af8ed
	assert.Equal(t, addRuleCall{incoming: true, proto: firewall.ProtoAny, startPort: 1, endPort: 1, groups: nil, ip: cidr, localIp: netip.Prefix{}}, mf.lastCall)

	// Test adding rule with local_cidr
	conf = config.NewC(l)
	mf = &mockFirewall{}
<<<<<<< HEAD
	conf.Settings["firewall"] = map[string]any{"inbound": []any{map[string]any{"port": "1", "proto": "any", "local_cidr": cidr.String()}}}
	assert.Nil(t, AddFirewallRulesFromConfig(l, true, conf, mf))
=======
	conf.Settings["firewall"] = map[interface{}]interface{}{"inbound": []interface{}{map[interface{}]interface{}{"port": "1", "proto": "any", "local_cidr": cidr.String()}}}
	require.NoError(t, AddFirewallRulesFromConfig(l, true, conf, mf))
>>>>>>> 088af8ed
	assert.Equal(t, addRuleCall{incoming: true, proto: firewall.ProtoAny, startPort: 1, endPort: 1, groups: nil, ip: netip.Prefix{}, localIp: cidr}, mf.lastCall)

	// Test adding rule with ca_sha
	conf = config.NewC(l)
	mf = &mockFirewall{}
<<<<<<< HEAD
	conf.Settings["firewall"] = map[string]any{"inbound": []any{map[string]any{"port": "1", "proto": "any", "ca_sha": "12312313123"}}}
	assert.Nil(t, AddFirewallRulesFromConfig(l, true, conf, mf))
=======
	conf.Settings["firewall"] = map[interface{}]interface{}{"inbound": []interface{}{map[interface{}]interface{}{"port": "1", "proto": "any", "ca_sha": "12312313123"}}}
	require.NoError(t, AddFirewallRulesFromConfig(l, true, conf, mf))
>>>>>>> 088af8ed
	assert.Equal(t, addRuleCall{incoming: true, proto: firewall.ProtoAny, startPort: 1, endPort: 1, groups: nil, ip: netip.Prefix{}, localIp: netip.Prefix{}, caSha: "12312313123"}, mf.lastCall)

	// Test adding rule with ca_name
	conf = config.NewC(l)
	mf = &mockFirewall{}
<<<<<<< HEAD
	conf.Settings["firewall"] = map[string]any{"inbound": []any{map[string]any{"port": "1", "proto": "any", "ca_name": "root01"}}}
	assert.Nil(t, AddFirewallRulesFromConfig(l, true, conf, mf))
=======
	conf.Settings["firewall"] = map[interface{}]interface{}{"inbound": []interface{}{map[interface{}]interface{}{"port": "1", "proto": "any", "ca_name": "root01"}}}
	require.NoError(t, AddFirewallRulesFromConfig(l, true, conf, mf))
>>>>>>> 088af8ed
	assert.Equal(t, addRuleCall{incoming: true, proto: firewall.ProtoAny, startPort: 1, endPort: 1, groups: nil, ip: netip.Prefix{}, localIp: netip.Prefix{}, caName: "root01"}, mf.lastCall)

	// Test single group
	conf = config.NewC(l)
	mf = &mockFirewall{}
<<<<<<< HEAD
	conf.Settings["firewall"] = map[string]any{"inbound": []any{map[string]any{"port": "1", "proto": "any", "group": "a"}}}
	assert.Nil(t, AddFirewallRulesFromConfig(l, true, conf, mf))
=======
	conf.Settings["firewall"] = map[interface{}]interface{}{"inbound": []interface{}{map[interface{}]interface{}{"port": "1", "proto": "any", "group": "a"}}}
	require.NoError(t, AddFirewallRulesFromConfig(l, true, conf, mf))
>>>>>>> 088af8ed
	assert.Equal(t, addRuleCall{incoming: true, proto: firewall.ProtoAny, startPort: 1, endPort: 1, groups: []string{"a"}, ip: netip.Prefix{}, localIp: netip.Prefix{}}, mf.lastCall)

	// Test single groups
	conf = config.NewC(l)
	mf = &mockFirewall{}
<<<<<<< HEAD
	conf.Settings["firewall"] = map[string]any{"inbound": []any{map[string]any{"port": "1", "proto": "any", "groups": "a"}}}
	assert.Nil(t, AddFirewallRulesFromConfig(l, true, conf, mf))
=======
	conf.Settings["firewall"] = map[interface{}]interface{}{"inbound": []interface{}{map[interface{}]interface{}{"port": "1", "proto": "any", "groups": "a"}}}
	require.NoError(t, AddFirewallRulesFromConfig(l, true, conf, mf))
>>>>>>> 088af8ed
	assert.Equal(t, addRuleCall{incoming: true, proto: firewall.ProtoAny, startPort: 1, endPort: 1, groups: []string{"a"}, ip: netip.Prefix{}, localIp: netip.Prefix{}}, mf.lastCall)

	// Test multiple AND groups
	conf = config.NewC(l)
	mf = &mockFirewall{}
<<<<<<< HEAD
	conf.Settings["firewall"] = map[string]any{"inbound": []any{map[string]any{"port": "1", "proto": "any", "groups": []string{"a", "b"}}}}
	assert.Nil(t, AddFirewallRulesFromConfig(l, true, conf, mf))
=======
	conf.Settings["firewall"] = map[interface{}]interface{}{"inbound": []interface{}{map[interface{}]interface{}{"port": "1", "proto": "any", "groups": []string{"a", "b"}}}}
	require.NoError(t, AddFirewallRulesFromConfig(l, true, conf, mf))
>>>>>>> 088af8ed
	assert.Equal(t, addRuleCall{incoming: true, proto: firewall.ProtoAny, startPort: 1, endPort: 1, groups: []string{"a", "b"}, ip: netip.Prefix{}, localIp: netip.Prefix{}}, mf.lastCall)

	// Test Add error
	conf = config.NewC(l)
	mf = &mockFirewall{}
	mf.nextCallReturn = errors.New("test error")
<<<<<<< HEAD
	conf.Settings["firewall"] = map[string]any{"inbound": []any{map[string]any{"port": "1", "proto": "any", "host": "a"}}}
	assert.EqualError(t, AddFirewallRulesFromConfig(l, true, conf, mf), "firewall.inbound rule #0; `test error`")
=======
	conf.Settings["firewall"] = map[interface{}]interface{}{"inbound": []interface{}{map[interface{}]interface{}{"port": "1", "proto": "any", "host": "a"}}}
	require.EqualError(t, AddFirewallRulesFromConfig(l, true, conf, mf), "firewall.inbound rule #0; `test error`")
>>>>>>> 088af8ed
}

func TestFirewall_convertRule(t *testing.T) {
	l := test.NewLogger()
	ob := &bytes.Buffer{}
	l.SetOutput(ob)

	// Ensure group array of 1 is converted and a warning is printed
	c := map[string]any{
		"group": []any{"group1"},
	}

	r, err := convertRule(l, c, "test", 1)
	assert.Contains(t, ob.String(), "test rule #1; group was an array with a single value, converting to simple value")
	require.NoError(t, err)
	assert.Equal(t, "group1", r.Group)

	// Ensure group array of > 1 is errord
	ob.Reset()
	c = map[string]any{
		"group": []any{"group1", "group2"},
	}

	r, err = convertRule(l, c, "test", 1)
	assert.Equal(t, "", ob.String())
	require.Error(t, err, "group should contain a single value, an array with more than one entry was provided")

	// Make sure a well formed group is alright
	ob.Reset()
	c = map[string]any{
		"group": "group1",
	}

	r, err = convertRule(l, c, "test", 1)
	require.NoError(t, err)
	assert.Equal(t, "group1", r.Group)
}

type addRuleCall struct {
	incoming  bool
	proto     uint8
	startPort int32
	endPort   int32
	groups    []string
	host      string
	ip        netip.Prefix
	localIp   netip.Prefix
	caName    string
	caSha     string
}

type mockFirewall struct {
	lastCall       addRuleCall
	nextCallReturn error
}

func (mf *mockFirewall) AddRule(incoming bool, proto uint8, startPort int32, endPort int32, groups []string, host string, ip netip.Prefix, localIp netip.Prefix, caName string, caSha string) error {
	mf.lastCall = addRuleCall{
		incoming:  incoming,
		proto:     proto,
		startPort: startPort,
		endPort:   endPort,
		groups:    groups,
		host:      host,
		ip:        ip,
		localIp:   localIp,
		caName:    caName,
		caSha:     caSha,
	}

	err := mf.nextCallReturn
	mf.nextCallReturn = nil
	return err
}

func resetConntrack(fw *Firewall) {
	fw.Conntrack.Lock()
	fw.Conntrack.Conns = map[firewall.Packet]*conn{}
	fw.Conntrack.Unlock()
}<|MERGE_RESOLUTION|>--- conflicted
+++ resolved
@@ -631,107 +631,55 @@
 	require.NoError(t, err)
 
 	conf := config.NewC(l)
-<<<<<<< HEAD
 	conf.Settings["firewall"] = map[string]any{"outbound": "asdf"}
-	_, err := NewFirewallFromConfig(l, c, conf)
-	assert.EqualError(t, err, "firewall.outbound failed to parse, should be an array of rules")
-
-	// Test both port and code
-	conf = config.NewC(l)
-	conf.Settings["firewall"] = map[string]any{"outbound": []any{map[string]any{"port": "1", "code": "2"}}}
-	_, err = NewFirewallFromConfig(l, c, conf)
-	assert.EqualError(t, err, "firewall.outbound rule #0; only one of port or code should be provided")
-
-	// Test missing host, group, cidr, ca_name and ca_sha
-	conf = config.NewC(l)
-	conf.Settings["firewall"] = map[string]any{"outbound": []any{map[string]any{}}}
-	_, err = NewFirewallFromConfig(l, c, conf)
-	assert.EqualError(t, err, "firewall.outbound rule #0; at least one of host, group, cidr, local_cidr, ca_name, or ca_sha must be provided")
-
-	// Test code/port error
-	conf = config.NewC(l)
-	conf.Settings["firewall"] = map[string]any{"outbound": []any{map[string]any{"code": "a", "host": "testh"}}}
-	_, err = NewFirewallFromConfig(l, c, conf)
-	assert.EqualError(t, err, "firewall.outbound rule #0; code was not a number; `a`")
-
-	conf.Settings["firewall"] = map[string]any{"outbound": []any{map[string]any{"port": "a", "host": "testh"}}}
-	_, err = NewFirewallFromConfig(l, c, conf)
-	assert.EqualError(t, err, "firewall.outbound rule #0; port was not a number; `a`")
-
-	// Test proto error
-	conf = config.NewC(l)
-	conf.Settings["firewall"] = map[string]any{"outbound": []any{map[string]any{"code": "1", "host": "testh"}}}
-	_, err = NewFirewallFromConfig(l, c, conf)
-	assert.EqualError(t, err, "firewall.outbound rule #0; proto was not understood; ``")
-
-	// Test cidr parse error
-	conf = config.NewC(l)
-	conf.Settings["firewall"] = map[string]any{"outbound": []any{map[string]any{"code": "1", "cidr": "testh", "proto": "any"}}}
-	_, err = NewFirewallFromConfig(l, c, conf)
-	assert.EqualError(t, err, "firewall.outbound rule #0; cidr did not parse; netip.ParsePrefix(\"testh\"): no '/'")
-
-	// Test local_cidr parse error
-	conf = config.NewC(l)
-	conf.Settings["firewall"] = map[string]any{"outbound": []any{map[string]any{"code": "1", "local_cidr": "testh", "proto": "any"}}}
-	_, err = NewFirewallFromConfig(l, c, conf)
-	assert.EqualError(t, err, "firewall.outbound rule #0; local_cidr did not parse; netip.ParsePrefix(\"testh\"): no '/'")
-
-	// Test both group and groups
-	conf = config.NewC(l)
-	conf.Settings["firewall"] = map[string]any{"inbound": []any{map[string]any{"port": "1", "proto": "any", "group": "a", "groups": []string{"b", "c"}}}}
-	_, err = NewFirewallFromConfig(l, c, conf)
-	assert.EqualError(t, err, "firewall.inbound rule #0; only one of group or groups should be defined, both provided")
-=======
-	conf.Settings["firewall"] = map[interface{}]interface{}{"outbound": "asdf"}
 	_, err = NewFirewallFromConfig(l, cs, conf)
 	require.EqualError(t, err, "firewall.outbound failed to parse, should be an array of rules")
 
 	// Test both port and code
 	conf = config.NewC(l)
-	conf.Settings["firewall"] = map[interface{}]interface{}{"outbound": []interface{}{map[interface{}]interface{}{"port": "1", "code": "2"}}}
+	conf.Settings["firewall"] = map[string]any{"outbound": []interface{}{map[string]any{"port": "1", "code": "2"}}}
 	_, err = NewFirewallFromConfig(l, cs, conf)
 	require.EqualError(t, err, "firewall.outbound rule #0; only one of port or code should be provided")
 
 	// Test missing host, group, cidr, ca_name and ca_sha
 	conf = config.NewC(l)
-	conf.Settings["firewall"] = map[interface{}]interface{}{"outbound": []interface{}{map[interface{}]interface{}{}}}
+	conf.Settings["firewall"] = map[string]any{"outbound": []interface{}{map[string]any{}}}
 	_, err = NewFirewallFromConfig(l, cs, conf)
 	require.EqualError(t, err, "firewall.outbound rule #0; at least one of host, group, cidr, local_cidr, ca_name, or ca_sha must be provided")
 
 	// Test code/port error
 	conf = config.NewC(l)
-	conf.Settings["firewall"] = map[interface{}]interface{}{"outbound": []interface{}{map[interface{}]interface{}{"code": "a", "host": "testh"}}}
+	conf.Settings["firewall"] = map[string]any{"outbound": []interface{}{map[string]any{"code": "a", "host": "testh"}}}
 	_, err = NewFirewallFromConfig(l, cs, conf)
 	require.EqualError(t, err, "firewall.outbound rule #0; code was not a number; `a`")
 
-	conf.Settings["firewall"] = map[interface{}]interface{}{"outbound": []interface{}{map[interface{}]interface{}{"port": "a", "host": "testh"}}}
+	conf.Settings["firewall"] = map[string]any{"outbound": []interface{}{map[string]any{"port": "a", "host": "testh"}}}
 	_, err = NewFirewallFromConfig(l, cs, conf)
 	require.EqualError(t, err, "firewall.outbound rule #0; port was not a number; `a`")
 
 	// Test proto error
 	conf = config.NewC(l)
-	conf.Settings["firewall"] = map[interface{}]interface{}{"outbound": []interface{}{map[interface{}]interface{}{"code": "1", "host": "testh"}}}
+	conf.Settings["firewall"] = map[string]any{"outbound": []interface{}{map[string]any{"code": "1", "host": "testh"}}}
 	_, err = NewFirewallFromConfig(l, cs, conf)
 	require.EqualError(t, err, "firewall.outbound rule #0; proto was not understood; ``")
 
 	// Test cidr parse error
 	conf = config.NewC(l)
-	conf.Settings["firewall"] = map[interface{}]interface{}{"outbound": []interface{}{map[interface{}]interface{}{"code": "1", "cidr": "testh", "proto": "any"}}}
+	conf.Settings["firewall"] = map[string]any{"outbound": []interface{}{map[string]any{"code": "1", "cidr": "testh", "proto": "any"}}}
 	_, err = NewFirewallFromConfig(l, cs, conf)
 	require.EqualError(t, err, "firewall.outbound rule #0; cidr did not parse; netip.ParsePrefix(\"testh\"): no '/'")
 
 	// Test local_cidr parse error
 	conf = config.NewC(l)
-	conf.Settings["firewall"] = map[interface{}]interface{}{"outbound": []interface{}{map[interface{}]interface{}{"code": "1", "local_cidr": "testh", "proto": "any"}}}
+	conf.Settings["firewall"] = map[string]any{"outbound": []interface{}{map[string]any{"code": "1", "local_cidr": "testh", "proto": "any"}}}
 	_, err = NewFirewallFromConfig(l, cs, conf)
 	require.EqualError(t, err, "firewall.outbound rule #0; local_cidr did not parse; netip.ParsePrefix(\"testh\"): no '/'")
 
 	// Test both group and groups
 	conf = config.NewC(l)
-	conf.Settings["firewall"] = map[interface{}]interface{}{"inbound": []interface{}{map[interface{}]interface{}{"port": "1", "proto": "any", "group": "a", "groups": []string{"b", "c"}}}}
+	conf.Settings["firewall"] = map[string]any{"inbound": []interface{}{map[string]any{"port": "1", "proto": "any", "group": "a", "groups": []string{"b", "c"}}}}
 	_, err = NewFirewallFromConfig(l, cs, conf)
 	require.EqualError(t, err, "firewall.inbound rule #0; only one of group or groups should be defined, both provided")
->>>>>>> 088af8ed
 }
 
 func TestAddFirewallRulesFromConfig(t *testing.T) {
@@ -739,147 +687,87 @@
 	// Test adding tcp rule
 	conf := config.NewC(l)
 	mf := &mockFirewall{}
-<<<<<<< HEAD
-	conf.Settings["firewall"] = map[string]any{"outbound": []any{map[string]any{"port": "1", "proto": "tcp", "host": "a"}}}
-	assert.Nil(t, AddFirewallRulesFromConfig(l, false, conf, mf))
-=======
-	conf.Settings["firewall"] = map[interface{}]interface{}{"outbound": []interface{}{map[interface{}]interface{}{"port": "1", "proto": "tcp", "host": "a"}}}
+	conf.Settings["firewall"] = map[string]any{"outbound": []interface{}{map[string]any{"port": "1", "proto": "tcp", "host": "a"}}}
 	require.NoError(t, AddFirewallRulesFromConfig(l, false, conf, mf))
->>>>>>> 088af8ed
 	assert.Equal(t, addRuleCall{incoming: false, proto: firewall.ProtoTCP, startPort: 1, endPort: 1, groups: nil, host: "a", ip: netip.Prefix{}, localIp: netip.Prefix{}}, mf.lastCall)
 
 	// Test adding udp rule
 	conf = config.NewC(l)
 	mf = &mockFirewall{}
-<<<<<<< HEAD
-	conf.Settings["firewall"] = map[string]any{"outbound": []any{map[string]any{"port": "1", "proto": "udp", "host": "a"}}}
-	assert.Nil(t, AddFirewallRulesFromConfig(l, false, conf, mf))
-=======
-	conf.Settings["firewall"] = map[interface{}]interface{}{"outbound": []interface{}{map[interface{}]interface{}{"port": "1", "proto": "udp", "host": "a"}}}
+	conf.Settings["firewall"] = map[string]any{"outbound": []interface{}{map[string]any{"port": "1", "proto": "udp", "host": "a"}}}
 	require.NoError(t, AddFirewallRulesFromConfig(l, false, conf, mf))
->>>>>>> 088af8ed
 	assert.Equal(t, addRuleCall{incoming: false, proto: firewall.ProtoUDP, startPort: 1, endPort: 1, groups: nil, host: "a", ip: netip.Prefix{}, localIp: netip.Prefix{}}, mf.lastCall)
 
 	// Test adding icmp rule
 	conf = config.NewC(l)
 	mf = &mockFirewall{}
-<<<<<<< HEAD
-	conf.Settings["firewall"] = map[string]any{"outbound": []any{map[string]any{"port": "1", "proto": "icmp", "host": "a"}}}
-	assert.Nil(t, AddFirewallRulesFromConfig(l, false, conf, mf))
-=======
-	conf.Settings["firewall"] = map[interface{}]interface{}{"outbound": []interface{}{map[interface{}]interface{}{"port": "1", "proto": "icmp", "host": "a"}}}
+	conf.Settings["firewall"] = map[string]any{"outbound": []interface{}{map[string]any{"port": "1", "proto": "icmp", "host": "a"}}}
 	require.NoError(t, AddFirewallRulesFromConfig(l, false, conf, mf))
->>>>>>> 088af8ed
 	assert.Equal(t, addRuleCall{incoming: false, proto: firewall.ProtoICMP, startPort: 1, endPort: 1, groups: nil, host: "a", ip: netip.Prefix{}, localIp: netip.Prefix{}}, mf.lastCall)
 
 	// Test adding any rule
 	conf = config.NewC(l)
 	mf = &mockFirewall{}
-<<<<<<< HEAD
-	conf.Settings["firewall"] = map[string]any{"inbound": []any{map[string]any{"port": "1", "proto": "any", "host": "a"}}}
-	assert.Nil(t, AddFirewallRulesFromConfig(l, true, conf, mf))
-=======
-	conf.Settings["firewall"] = map[interface{}]interface{}{"inbound": []interface{}{map[interface{}]interface{}{"port": "1", "proto": "any", "host": "a"}}}
+	conf.Settings["firewall"] = map[string]any{"inbound": []interface{}{map[string]any{"port": "1", "proto": "any", "host": "a"}}}
 	require.NoError(t, AddFirewallRulesFromConfig(l, true, conf, mf))
->>>>>>> 088af8ed
 	assert.Equal(t, addRuleCall{incoming: true, proto: firewall.ProtoAny, startPort: 1, endPort: 1, groups: nil, host: "a", ip: netip.Prefix{}, localIp: netip.Prefix{}}, mf.lastCall)
 
 	// Test adding rule with cidr
 	cidr := netip.MustParsePrefix("10.0.0.0/8")
 	conf = config.NewC(l)
 	mf = &mockFirewall{}
-<<<<<<< HEAD
-	conf.Settings["firewall"] = map[string]any{"inbound": []any{map[string]any{"port": "1", "proto": "any", "cidr": cidr.String()}}}
-	assert.Nil(t, AddFirewallRulesFromConfig(l, true, conf, mf))
-=======
-	conf.Settings["firewall"] = map[interface{}]interface{}{"inbound": []interface{}{map[interface{}]interface{}{"port": "1", "proto": "any", "cidr": cidr.String()}}}
+	conf.Settings["firewall"] = map[string]any{"inbound": []interface{}{map[string]any{"port": "1", "proto": "any", "cidr": cidr.String()}}}
 	require.NoError(t, AddFirewallRulesFromConfig(l, true, conf, mf))
->>>>>>> 088af8ed
 	assert.Equal(t, addRuleCall{incoming: true, proto: firewall.ProtoAny, startPort: 1, endPort: 1, groups: nil, ip: cidr, localIp: netip.Prefix{}}, mf.lastCall)
 
 	// Test adding rule with local_cidr
 	conf = config.NewC(l)
 	mf = &mockFirewall{}
-<<<<<<< HEAD
-	conf.Settings["firewall"] = map[string]any{"inbound": []any{map[string]any{"port": "1", "proto": "any", "local_cidr": cidr.String()}}}
-	assert.Nil(t, AddFirewallRulesFromConfig(l, true, conf, mf))
-=======
-	conf.Settings["firewall"] = map[interface{}]interface{}{"inbound": []interface{}{map[interface{}]interface{}{"port": "1", "proto": "any", "local_cidr": cidr.String()}}}
+	conf.Settings["firewall"] = map[string]any{"inbound": []interface{}{map[string]any{"port": "1", "proto": "any", "local_cidr": cidr.String()}}}
 	require.NoError(t, AddFirewallRulesFromConfig(l, true, conf, mf))
->>>>>>> 088af8ed
 	assert.Equal(t, addRuleCall{incoming: true, proto: firewall.ProtoAny, startPort: 1, endPort: 1, groups: nil, ip: netip.Prefix{}, localIp: cidr}, mf.lastCall)
 
 	// Test adding rule with ca_sha
 	conf = config.NewC(l)
 	mf = &mockFirewall{}
-<<<<<<< HEAD
-	conf.Settings["firewall"] = map[string]any{"inbound": []any{map[string]any{"port": "1", "proto": "any", "ca_sha": "12312313123"}}}
-	assert.Nil(t, AddFirewallRulesFromConfig(l, true, conf, mf))
-=======
-	conf.Settings["firewall"] = map[interface{}]interface{}{"inbound": []interface{}{map[interface{}]interface{}{"port": "1", "proto": "any", "ca_sha": "12312313123"}}}
+	conf.Settings["firewall"] = map[string]any{"inbound": []interface{}{map[string]any{"port": "1", "proto": "any", "ca_sha": "12312313123"}}}
 	require.NoError(t, AddFirewallRulesFromConfig(l, true, conf, mf))
->>>>>>> 088af8ed
 	assert.Equal(t, addRuleCall{incoming: true, proto: firewall.ProtoAny, startPort: 1, endPort: 1, groups: nil, ip: netip.Prefix{}, localIp: netip.Prefix{}, caSha: "12312313123"}, mf.lastCall)
 
 	// Test adding rule with ca_name
 	conf = config.NewC(l)
 	mf = &mockFirewall{}
-<<<<<<< HEAD
-	conf.Settings["firewall"] = map[string]any{"inbound": []any{map[string]any{"port": "1", "proto": "any", "ca_name": "root01"}}}
-	assert.Nil(t, AddFirewallRulesFromConfig(l, true, conf, mf))
-=======
-	conf.Settings["firewall"] = map[interface{}]interface{}{"inbound": []interface{}{map[interface{}]interface{}{"port": "1", "proto": "any", "ca_name": "root01"}}}
+	conf.Settings["firewall"] = map[string]any{"inbound": []interface{}{map[string]any{"port": "1", "proto": "any", "ca_name": "root01"}}}
 	require.NoError(t, AddFirewallRulesFromConfig(l, true, conf, mf))
->>>>>>> 088af8ed
 	assert.Equal(t, addRuleCall{incoming: true, proto: firewall.ProtoAny, startPort: 1, endPort: 1, groups: nil, ip: netip.Prefix{}, localIp: netip.Prefix{}, caName: "root01"}, mf.lastCall)
 
 	// Test single group
 	conf = config.NewC(l)
 	mf = &mockFirewall{}
-<<<<<<< HEAD
-	conf.Settings["firewall"] = map[string]any{"inbound": []any{map[string]any{"port": "1", "proto": "any", "group": "a"}}}
-	assert.Nil(t, AddFirewallRulesFromConfig(l, true, conf, mf))
-=======
-	conf.Settings["firewall"] = map[interface{}]interface{}{"inbound": []interface{}{map[interface{}]interface{}{"port": "1", "proto": "any", "group": "a"}}}
+	conf.Settings["firewall"] = map[string]any{"inbound": []interface{}{map[string]any{"port": "1", "proto": "any", "group": "a"}}}
 	require.NoError(t, AddFirewallRulesFromConfig(l, true, conf, mf))
->>>>>>> 088af8ed
 	assert.Equal(t, addRuleCall{incoming: true, proto: firewall.ProtoAny, startPort: 1, endPort: 1, groups: []string{"a"}, ip: netip.Prefix{}, localIp: netip.Prefix{}}, mf.lastCall)
 
 	// Test single groups
 	conf = config.NewC(l)
 	mf = &mockFirewall{}
-<<<<<<< HEAD
-	conf.Settings["firewall"] = map[string]any{"inbound": []any{map[string]any{"port": "1", "proto": "any", "groups": "a"}}}
-	assert.Nil(t, AddFirewallRulesFromConfig(l, true, conf, mf))
-=======
-	conf.Settings["firewall"] = map[interface{}]interface{}{"inbound": []interface{}{map[interface{}]interface{}{"port": "1", "proto": "any", "groups": "a"}}}
+	conf.Settings["firewall"] = map[string]any{"inbound": []interface{}{map[string]any{"port": "1", "proto": "any", "groups": "a"}}}
 	require.NoError(t, AddFirewallRulesFromConfig(l, true, conf, mf))
->>>>>>> 088af8ed
 	assert.Equal(t, addRuleCall{incoming: true, proto: firewall.ProtoAny, startPort: 1, endPort: 1, groups: []string{"a"}, ip: netip.Prefix{}, localIp: netip.Prefix{}}, mf.lastCall)
 
 	// Test multiple AND groups
 	conf = config.NewC(l)
 	mf = &mockFirewall{}
-<<<<<<< HEAD
-	conf.Settings["firewall"] = map[string]any{"inbound": []any{map[string]any{"port": "1", "proto": "any", "groups": []string{"a", "b"}}}}
-	assert.Nil(t, AddFirewallRulesFromConfig(l, true, conf, mf))
-=======
-	conf.Settings["firewall"] = map[interface{}]interface{}{"inbound": []interface{}{map[interface{}]interface{}{"port": "1", "proto": "any", "groups": []string{"a", "b"}}}}
+	conf.Settings["firewall"] = map[string]any{"inbound": []interface{}{map[string]any{"port": "1", "proto": "any", "groups": []string{"a", "b"}}}}
 	require.NoError(t, AddFirewallRulesFromConfig(l, true, conf, mf))
->>>>>>> 088af8ed
 	assert.Equal(t, addRuleCall{incoming: true, proto: firewall.ProtoAny, startPort: 1, endPort: 1, groups: []string{"a", "b"}, ip: netip.Prefix{}, localIp: netip.Prefix{}}, mf.lastCall)
 
 	// Test Add error
 	conf = config.NewC(l)
 	mf = &mockFirewall{}
 	mf.nextCallReturn = errors.New("test error")
-<<<<<<< HEAD
-	conf.Settings["firewall"] = map[string]any{"inbound": []any{map[string]any{"port": "1", "proto": "any", "host": "a"}}}
-	assert.EqualError(t, AddFirewallRulesFromConfig(l, true, conf, mf), "firewall.inbound rule #0; `test error`")
-=======
-	conf.Settings["firewall"] = map[interface{}]interface{}{"inbound": []interface{}{map[interface{}]interface{}{"port": "1", "proto": "any", "host": "a"}}}
+	conf.Settings["firewall"] = map[string]any{"inbound": []interface{}{map[string]any{"port": "1", "proto": "any", "host": "a"}}}
 	require.EqualError(t, AddFirewallRulesFromConfig(l, true, conf, mf), "firewall.inbound rule #0; `test error`")
->>>>>>> 088af8ed
 }
 
 func TestFirewall_convertRule(t *testing.T) {
