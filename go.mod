module github.com/slackhq/nebula

go 1.25

require (
	dario.cat/mergo v1.0.2
	github.com/anmitsu/go-shlex v0.0.0-20200514113438-38f4b401e2be
	github.com/armon/go-radix v1.0.0
	github.com/cyberdelia/go-metrics-graphite v0.0.0-20161219230853-39f87cc3b432
	github.com/flynn/noise v1.1.0
	github.com/gaissmai/bart v0.25.0
	github.com/gogo/protobuf v1.3.2
	github.com/google/gopacket v1.1.19
	github.com/kardianos/service v1.2.4
	github.com/miekg/dns v1.1.68
	github.com/miekg/pkcs11 v1.1.2-0.20231115102856-9078ad6b9d4b
	github.com/nbrownus/go-metrics-prometheus v0.0.0-20210712211119-974a6260965f
	github.com/prometheus/client_golang v1.23.2
	github.com/rcrowley/go-metrics v0.0.0-20201227073835-cf1acfcdf475
	github.com/sirupsen/logrus v1.9.3
	github.com/skip2/go-qrcode v0.0.0-20200617195104-da1b6568686e
	github.com/stefanberger/go-pkcs11uri v0.0.0-20230803200340-78284954bff6
	github.com/stretchr/testify v1.11.1
	github.com/vishvananda/netlink v1.3.1
	go.yaml.in/yaml/v3 v3.0.4
	golang.org/x/crypto v0.43.0
	golang.org/x/exp v0.0.0-20230725093048-515e97ebf090
	golang.org/x/net v0.45.0
	golang.org/x/sync v0.17.0
	golang.org/x/sys v0.37.0
	golang.org/x/term v0.36.0
	golang.zx2c4.com/wintun v0.0.0-20230126152724-0fa3db229ce2
	golang.zx2c4.com/wireguard v0.0.0-20230325221338-052af4a8072b
	golang.zx2c4.com/wireguard/windows v0.5.3
	google.golang.org/protobuf v1.36.8
	gvisor.dev/gvisor v0.0.0-20240423190808-9d7a357edefe
)

require (
	github.com/beorn7/perks v1.0.1 // indirect
	github.com/cespare/xxhash/v2 v2.3.0 // indirect
	github.com/davecgh/go-spew v1.1.1 // indirect
	github.com/google/btree v1.1.2 // indirect
	github.com/munnerz/goautoneg v0.0.0-20191010083416-a7dc8b61c822 // indirect
	github.com/pmezard/go-difflib v1.0.0 // indirect
	github.com/prometheus/client_model v0.6.2 // indirect
	github.com/prometheus/common v0.66.1 // indirect
	github.com/prometheus/procfs v0.16.1 // indirect
	github.com/vishvananda/netns v0.0.5 // indirect
	go.yaml.in/yaml/v2 v2.4.2 // indirect
	golang.org/x/mod v0.24.0 // indirect
	golang.org/x/time v0.5.0 // indirect
<<<<<<< HEAD
	golang.org/x/tools v0.30.0 // indirect
	gopkg.in/yaml.v3 v3.0.1 // indirect
=======
	golang.org/x/tools v0.33.0 // indirect
>>>>>>> 97b3972c
)<|MERGE_RESOLUTION|>--- conflicted
+++ resolved
@@ -33,6 +33,7 @@
 	golang.zx2c4.com/wireguard v0.0.0-20230325221338-052af4a8072b
 	golang.zx2c4.com/wireguard/windows v0.5.3
 	google.golang.org/protobuf v1.36.8
+	gopkg.in/yaml.v3 v3.0.1
 	gvisor.dev/gvisor v0.0.0-20240423190808-9d7a357edefe
 )
 
@@ -50,10 +51,5 @@
 	go.yaml.in/yaml/v2 v2.4.2 // indirect
 	golang.org/x/mod v0.24.0 // indirect
 	golang.org/x/time v0.5.0 // indirect
-<<<<<<< HEAD
-	golang.org/x/tools v0.30.0 // indirect
-	gopkg.in/yaml.v3 v3.0.1 // indirect
-=======
 	golang.org/x/tools v0.33.0 // indirect
->>>>>>> 97b3972c
 )