package nebula

import (
	"github.com/slackhq/nebula/header"
	"github.com/slackhq/nebula/udp"
)

<<<<<<< HEAD
func HandleIncomingHandshake(f *Interface, addr *udp.Addr, packet []byte, h *header.H, hostinfo *HostInfo) {
	if !f.lightHouse.remoteAllowList.Allow(addr.IP) {
=======
func HandleIncomingHandshake(f *Interface, addr *udpAddr, packet []byte, h *Header, hostinfo *HostInfo) {
	// First remote allow list check before we know the vpnIp
	if !f.lightHouse.remoteAllowList.AllowUnknownVpnIp(addr.IP) {
>>>>>>> 32cd9a93
		f.l.WithField("udpAddr", addr).Debug("lighthouse.remote_allow_list denied incoming handshake")
		return
	}

	switch h.Subtype {
	case header.HandshakeIXPSK0:
		switch h.MessageCounter {
		case 1:
			ixHandshakeStage1(f, addr, packet, h)
		case 2:
			newHostinfo, _ := f.handshakeManager.QueryIndex(h.RemoteIndex)
			tearDown := ixHandshakeStage2(f, addr, newHostinfo, packet, h)
			if tearDown && newHostinfo != nil {
				f.handshakeManager.DeleteHostInfo(newHostinfo)
			}
		}
	}

}<|MERGE_RESOLUTION|>--- conflicted
+++ resolved
@@ -5,14 +5,9 @@
 	"github.com/slackhq/nebula/udp"
 )
 
-<<<<<<< HEAD
 func HandleIncomingHandshake(f *Interface, addr *udp.Addr, packet []byte, h *header.H, hostinfo *HostInfo) {
-	if !f.lightHouse.remoteAllowList.Allow(addr.IP) {
-=======
-func HandleIncomingHandshake(f *Interface, addr *udpAddr, packet []byte, h *Header, hostinfo *HostInfo) {
 	// First remote allow list check before we know the vpnIp
 	if !f.lightHouse.remoteAllowList.AllowUnknownVpnIp(addr.IP) {
->>>>>>> 32cd9a93
 		f.l.WithField("udpAddr", addr).Debug("lighthouse.remote_allow_list denied incoming handshake")
 		return
 	}
