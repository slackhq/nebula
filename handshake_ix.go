--- conflicted
+++ resolved
@@ -259,10 +259,10 @@
 			TotalPorts:  uint32(f.multiPort.TxPorts),
 		}
 	}
-	if hs.Details.InitiatorMultiPort != nil && hs.Details.InitiatorMultiPort.BasePort != uint32(addr.Port()) {
+	if hs.Details.InitiatorMultiPort != nil && hs.Details.InitiatorMultiPort.BasePort != uint32(via.UdpAddr.Port()) {
 		// The other side sent us a handshake from a different port, make sure
 		// we send responses back to the BasePort
-		addr = netip.AddrPortFrom(addr.Addr(), uint16(hs.Details.InitiatorMultiPort.BasePort))
+		via.UdpAddr = netip.AddrPortFrom(via.UdpAddr.Addr(), uint16(hs.Details.InitiatorMultiPort.BasePort))
 	}
 
 	hostinfo := &HostInfo{
@@ -281,17 +281,6 @@
 		},
 	}
 
-<<<<<<< HEAD
-	f.l.WithField("vpnAddrs", vpnAddrs).WithField("udpAddr", addr).
-		WithField("certName", certName).
-		WithField("certVersion", certVersion).
-		WithField("fingerprint", fingerprint).
-		WithField("issuer", issuer).
-		WithField("initiatorIndex", hs.Details.InitiatorIndex).WithField("responderIndex", hs.Details.ResponderIndex).
-		WithField("remoteIndex", h.RemoteIndex).WithField("handshake", m{"stage": 1, "style": "ix_psk0"}).
-		WithField("multiportTx", multiportTx).WithField("multiportRx", multiportRx).
-		Info("Handshake message received")
-=======
 	msgRxL := f.l.WithFields(m{
 		"vpnAddrs":       vpnAddrs,
 		"from":           via,
@@ -302,6 +291,8 @@
 		"initiatorIndex": hs.Details.InitiatorIndex,
 		"responderIndex": hs.Details.ResponderIndex,
 		"remoteIndex":    h.RemoteIndex,
+		"multiportTx":    multiportTx,
+		"multiportRx":    multiportRx,
 		"handshake":      m{"stage": 1, "style": "ix_psk0"},
 	})
 
@@ -311,7 +302,6 @@
 		//todo warn if not lighthouse or relay?
 		msgRxL.Info("Handshake message received, but no vpnNetworks in common.")
 	}
->>>>>>> 59e24b98
 
 	hs.Details.ResponderIndex = myIndex
 	hs.Details.Cert = cs.getHandshakeBytes(ci.myCert.Version())
@@ -384,7 +374,7 @@
 		case ErrAlreadySeen:
 			if hostinfo.multiportRx {
 				// The other host is sending to us with multiport, so only grab the IP
-				addr = netip.AddrPortFrom(addr.Addr(), hostinfo.remote.Port())
+				via.UdpAddr = netip.AddrPortFrom(via.UdpAddr.Addr(), hostinfo.remote.Port())
 			}
 			// Update remote if preferred
 			if existing.SetRemoteIfPreferred(f.hostMap, via) {
@@ -395,20 +385,16 @@
 
 			msg = existing.HandshakePacket[2]
 			f.messageMetrics.Tx(header.Handshake, header.MessageSubType(msg[1]), 1)
-<<<<<<< HEAD
-			if addr.IsValid() {
+			if !via.IsRelayed {
+				err := f.outside.WriteTo(msg, via.UdpAddr)
 				if multiportTx {
 					// TODO remove alloc here
 					raw := make([]byte, len(msg)+udp.RawOverhead)
 					copy(raw[udp.RawOverhead:], msg)
-					err = f.udpRaw.WriteTo(raw, udp.RandomSendPort.UDPSendPort(f.multiPort.TxPorts), addr)
+					err = f.udpRaw.WriteTo(raw, udp.RandomSendPort.UDPSendPort(f.multiPort.TxPorts), via.UdpAddr)
 				} else {
-					err = f.outside.WriteTo(msg, addr)
+					err = f.outside.WriteTo(msg, via.UdpAddr)
 				}
-=======
-			if !via.IsRelayed {
-				err := f.outside.WriteTo(msg, via.UdpAddr)
->>>>>>> 59e24b98
 				if err != nil {
 					f.l.WithField("vpnAddrs", existing.vpnAddrs).WithField("from", via).
 						WithField("handshake", m{"stage": 2, "style": "ix_psk0"}).WithField("cached", true).
@@ -476,19 +462,15 @@
 
 	// Do the send
 	f.messageMetrics.Tx(header.Handshake, header.MessageSubType(msg[1]), 1)
-<<<<<<< HEAD
-	if addr.IsValid() {
+	if !via.IsRelayed {
 		if multiportTx {
 			// TODO remove alloc here
 			raw := make([]byte, len(msg)+udp.RawOverhead)
 			copy(raw[udp.RawOverhead:], msg)
-			err = f.udpRaw.WriteTo(raw, udp.RandomSendPort.UDPSendPort(f.multiPort.TxPorts), addr)
+			err = f.udpRaw.WriteTo(raw, udp.RandomSendPort.UDPSendPort(f.multiPort.TxPorts), via.UdpAddr)
 		} else {
-			err = f.outside.WriteTo(msg, addr)
-		}
-=======
-	if !via.IsRelayed {
-		err = f.outside.WriteTo(msg, via.UdpAddr)
+			err = f.outside.WriteTo(msg, via.UdpAddr)
+		}
 		log := f.l.WithField("vpnAddrs", vpnAddrs).WithField("from", via).
 			WithField("certName", certName).
 			WithField("certVersion", certVersion).
@@ -496,7 +478,6 @@
 			WithField("issuer", issuer).
 			WithField("initiatorIndex", hs.Details.InitiatorIndex).WithField("responderIndex", hs.Details.ResponderIndex).
 			WithField("remoteIndex", h.RemoteIndex).WithField("handshake", m{"stage": 2, "style": "ix_psk0"})
->>>>>>> 59e24b98
 		if err != nil {
 			log.WithError(err).Error("Failed to send handshake")
 		} else {
@@ -583,11 +564,11 @@
 		hostinfo.multiportRx = hs.Details.ResponderMultiPort.TxSupported && f.multiPort.Rx
 	}
 
-	if hs.Details.ResponderMultiPort != nil && hs.Details.ResponderMultiPort.BasePort != uint32(addr.Port()) {
+	if hs.Details.ResponderMultiPort != nil && hs.Details.ResponderMultiPort.BasePort != uint32(via.UdpAddr.Port()) {
 		// The other side sent us a handshake from a different port, make sure
 		// we send responses back to the BasePort
-		addr = netip.AddrPortFrom(
-			addr.Addr(),
+		via.UdpAddr = netip.AddrPortFrom(
+			via.UdpAddr.Addr(),
 			uint16(hs.Details.ResponderMultiPort.BasePort),
 		)
 	}
@@ -714,19 +695,14 @@
 		WithField("initiatorIndex", hs.Details.InitiatorIndex).WithField("responderIndex", hs.Details.ResponderIndex).
 		WithField("remoteIndex", h.RemoteIndex).WithField("handshake", m{"stage": 2, "style": "ix_psk0"}).
 		WithField("durationNs", duration).
-<<<<<<< HEAD
 		WithField("sentCachedPackets", len(hh.packetStore)).
-		WithField("multiportTx", hostinfo.multiportTx).WithField("multiportRx", hostinfo.multiportRx).
-		Info("Handshake message received")
-=======
-		WithField("sentCachedPackets", len(hh.packetStore))
+		WithField("multiportTx", hostinfo.multiportTx).WithField("multiportRx", hostinfo.multiportRx)
 	if anyVpnAddrsInCommon {
 		msgRxL.Info("Handshake message received")
 	} else {
 		//todo warn if not lighthouse or relay?
 		msgRxL.Info("Handshake message received, but no vpnNetworks in common.")
 	}
->>>>>>> 59e24b98
 
 	// Build up the radix for the firewall if we have subnets in the cert
 	hostinfo.vpnAddrs = vpnAddrs
