package nebula

import (
	"net/netip"
	"slices"
	"time"

	"github.com/flynn/noise"
	"github.com/sirupsen/logrus"
	"github.com/slackhq/nebula/cert"
	"github.com/slackhq/nebula/header"
	"github.com/slackhq/nebula/udp"
)

// NOISE IX Handshakes

// This function constructs a handshake packet, but does not actually send it
// Sending is done by the handshake manager
func ixHandshakeStage0(f *Interface, hh *HandshakeHostInfo) bool {
	err := f.handshakeManager.allocateIndex(hh)
	if err != nil {
		f.l.WithError(err).WithField("vpnAddrs", hh.hostinfo.vpnAddrs).
			WithField("handshake", m{"stage": 0, "style": "ix_psk0"}).Error("Failed to generate index")
		return false
	}

	// If we're connecting to a v6 address we must use a v2 cert
	cs := f.pki.getCertState()
	v := cs.defaultVersion
	for _, a := range hh.hostinfo.vpnAddrs {
		if a.Is6() {
			v = cert.Version2
			break
		}
	}

	crt := cs.getCertificate(v)
	if crt == nil {
		f.l.WithField("vpnAddrs", hh.hostinfo.vpnAddrs).
			WithField("handshake", m{"stage": 0, "style": "ix_psk0"}).
			WithField("certVersion", v).
			Error("Unable to handshake with host because no certificate is available")
		return false
	}

	crtHs := cs.getHandshakeBytes(v)
	if crtHs == nil {
		f.l.WithField("vpnAddrs", hh.hostinfo.vpnAddrs).
			WithField("handshake", m{"stage": 0, "style": "ix_psk0"}).
			WithField("certVersion", v).
			Error("Unable to handshake with host because no certificate handshake bytes is available")
	}

	ci, err := NewConnectionState(f.l, cs, crt, true, noise.HandshakeIX)
	if err != nil {
		f.l.WithError(err).WithField("vpnAddrs", hh.hostinfo.vpnAddrs).
			WithField("handshake", m{"stage": 0, "style": "ix_psk0"}).
			WithField("certVersion", v).
			Error("Failed to create connection state")
		return false
	}
	hh.hostinfo.ConnectionState = ci

	hs := &NebulaHandshake{
		Details: &NebulaHandshakeDetails{
			InitiatorIndex: hh.hostinfo.localIndexId,
			Time:           uint64(time.Now().UnixNano()),
			Cert:           crtHs,
			CertVersion:    uint32(v),
		},
	}

	if f.multiPort.Tx || f.multiPort.Rx {
		hs.Details.InitiatorMultiPort = &MultiPortDetails{
			RxSupported: f.multiPort.Rx,
			TxSupported: f.multiPort.Tx,
			BasePort:    uint32(f.multiPort.TxBasePort),
			TotalPorts:  uint32(f.multiPort.TxPorts),
		}
	}

	hsBytes, err := hs.Marshal()
	if err != nil {
		f.l.WithError(err).WithField("vpnAddrs", hh.hostinfo.vpnAddrs).WithField("certVersion", v).
			WithField("handshake", m{"stage": 0, "style": "ix_psk0"}).Error("Failed to marshal handshake message")
		return false
	}

	h := header.Encode(make([]byte, header.Len), header.Version, header.Handshake, header.HandshakeIXPSK0, 0, 1)

	msg, _, _, err := ci.H.WriteMessage(h, hsBytes)
	if err != nil {
		f.l.WithError(err).WithField("vpnAddrs", hh.hostinfo.vpnAddrs).
			WithField("handshake", m{"stage": 0, "style": "ix_psk0"}).Error("Failed to call noise.WriteMessage")
		return false
	}

	// We are sending handshake packet 1, so we don't expect to receive
	// handshake packet 1 from the responder
	ci.window.Update(f.l, 1)

	hh.hostinfo.HandshakePacket[0] = msg
	hh.ready = true
	return true
}

func ixHandshakeStage1(f *Interface, addr netip.AddrPort, via *ViaSender, packet []byte, h *header.H) {
	cs := f.pki.getCertState()
	crt := cs.GetDefaultCertificate()
	if crt == nil {
		f.l.WithField("udpAddr", addr).
			WithField("handshake", m{"stage": 0, "style": "ix_psk0"}).
			WithField("certVersion", cs.defaultVersion).
			Error("Unable to handshake with host because no certificate is available")
	}

	ci, err := NewConnectionState(f.l, cs, crt, false, noise.HandshakeIX)
	if err != nil {
		f.l.WithError(err).WithField("udpAddr", addr).
			WithField("handshake", m{"stage": 1, "style": "ix_psk0"}).
			Error("Failed to create connection state")
		return
	}

	// Mark packet 1 as seen so it doesn't show up as missed
	ci.window.Update(f.l, 1)

	msg, _, _, err := ci.H.ReadMessage(nil, packet[header.Len:])
	if err != nil {
		f.l.WithError(err).WithField("udpAddr", addr).
			WithField("handshake", m{"stage": 1, "style": "ix_psk0"}).
			Error("Failed to call noise.ReadMessage")
		return
	}

	hs := &NebulaHandshake{}
	err = hs.Unmarshal(msg)
	if err != nil || hs.Details == nil {
		f.l.WithError(err).WithField("udpAddr", addr).
			WithField("handshake", m{"stage": 1, "style": "ix_psk0"}).
			Error("Failed unmarshal handshake message")
		return
	}

	rc, err := cert.Recombine(cert.Version(hs.Details.CertVersion), hs.Details.Cert, ci.H.PeerStatic(), ci.Curve())
	if err != nil {
		f.l.WithError(err).WithField("udpAddr", addr).
			WithField("handshake", m{"stage": 1, "style": "ix_psk0"}).
			Info("Handshake did not contain a certificate")
		return
	}

	remoteCert, err := f.pki.GetCAPool().VerifyCertificate(time.Now(), rc)
	if err != nil {
		fp, err := rc.Fingerprint()
		if err != nil {
			fp = "<error generating certificate fingerprint>"
		}

		e := f.l.WithError(err).WithField("udpAddr", addr).
			WithField("handshake", m{"stage": 1, "style": "ix_psk0"}).
			WithField("certVpnNetworks", rc.Networks()).
			WithField("certFingerprint", fp)

		if f.l.Level >= logrus.DebugLevel {
			e = e.WithField("cert", rc)
		}

		e.Info("Invalid certificate from host")
		return
	}

	if remoteCert.Certificate.Version() != ci.myCert.Version() {
		// We started off using the wrong certificate version, lets see if we can match the version that was sent to us
		rc := cs.getCertificate(remoteCert.Certificate.Version())
		if rc == nil {
			f.l.WithError(err).WithField("udpAddr", addr).
				WithField("handshake", m{"stage": 1, "style": "ix_psk0"}).WithField("cert", remoteCert).
				Info("Unable to handshake with host due to missing certificate version")
			return
		}

		// Record the certificate we are actually using
		ci.myCert = rc
	}

	if len(remoteCert.Certificate.Networks()) == 0 {
		f.l.WithError(err).WithField("udpAddr", addr).
			WithField("cert", remoteCert).
			WithField("handshake", m{"stage": 1, "style": "ix_psk0"}).
			Info("No networks in certificate")
		return
	}

	var vpnAddrs []netip.Addr
	var filteredNetworks []netip.Prefix
	certName := remoteCert.Certificate.Name()
	fingerprint := remoteCert.Fingerprint
	issuer := remoteCert.Certificate.Issuer()

	for _, network := range remoteCert.Certificate.Networks() {
		vpnAddr := network.Addr()
		_, found := f.myVpnAddrsTable.Lookup(vpnAddr)
		if found {
			f.l.WithField("vpnAddr", vpnAddr).WithField("udpAddr", addr).
				WithField("certName", certName).
				WithField("fingerprint", fingerprint).
				WithField("issuer", issuer).
				WithField("handshake", m{"stage": 1, "style": "ix_psk0"}).Error("Refusing to handshake with myself")
			return
		}

		// vpnAddrs outside our vpn networks are of no use to us, filter them out
		if _, ok := f.myVpnNetworksTable.Lookup(vpnAddr); !ok {
			continue
		}

		filteredNetworks = append(filteredNetworks, network)
		vpnAddrs = append(vpnAddrs, vpnAddr)
	}

	if len(vpnAddrs) == 0 {
		f.l.WithError(err).WithField("udpAddr", addr).
			WithField("certName", certName).
			WithField("fingerprint", fingerprint).
			WithField("issuer", issuer).
			WithField("handshake", m{"stage": 1, "style": "ix_psk0"}).Error("No usable vpn addresses from host, refusing handshake")
		return
	}

	if addr.IsValid() {
		// addr can be invalid when the tunnel is being relayed.
		// We only want to apply the remote allow list for direct tunnels here
		if !f.lightHouse.GetRemoteAllowList().AllowAll(vpnAddrs, addr.Addr()) {
			f.l.WithField("vpnAddrs", vpnAddrs).WithField("udpAddr", addr).Debug("lighthouse.remote_allow_list denied incoming handshake")
			return
		}
	}

	myIndex, err := generateIndex(f.l)
	if err != nil {
		f.l.WithError(err).WithField("vpnAddrs", vpnAddrs).WithField("udpAddr", addr).
			WithField("certName", certName).
			WithField("fingerprint", fingerprint).
			WithField("issuer", issuer).
			WithField("handshake", m{"stage": 1, "style": "ix_psk0"}).Error("Failed to generate index")
		return
	}

	var multiportTx, multiportRx bool
	if f.multiPort.Rx || f.multiPort.Tx {
		if hs.Details.InitiatorMultiPort != nil {
			multiportTx = hs.Details.InitiatorMultiPort.RxSupported && f.multiPort.Tx
			multiportRx = hs.Details.InitiatorMultiPort.TxSupported && f.multiPort.Rx
		}

		hs.Details.ResponderMultiPort = &MultiPortDetails{
			TxSupported: f.multiPort.Tx,
			RxSupported: f.multiPort.Rx,
			BasePort:    uint32(f.multiPort.TxBasePort),
			TotalPorts:  uint32(f.multiPort.TxPorts),
		}
	}
	if hs.Details.InitiatorMultiPort != nil && hs.Details.InitiatorMultiPort.BasePort != uint32(addr.Port()) {
		// The other side sent us a handshake from a different port, make sure
		// we send responses back to the BasePort
		addr = netip.AddrPortFrom(addr.Addr(), uint16(hs.Details.InitiatorMultiPort.BasePort))
	}

	hostinfo := &HostInfo{
		ConnectionState:   ci,
		localIndexId:      myIndex,
		remoteIndexId:     hs.Details.InitiatorIndex,
		vpnAddrs:          vpnAddrs,
		HandshakePacket:   make(map[uint8][]byte, 0),
		lastHandshakeTime: hs.Details.Time,
		multiportTx:       multiportTx,
		multiportRx:       multiportRx,
		relayState: RelayState{
			relays:         map[netip.Addr]struct{}{},
			relayForByAddr: map[netip.Addr]*Relay{},
			relayForByIdx:  map[uint32]*Relay{},
		},
	}

	f.l.WithField("vpnAddrs", vpnAddrs).WithField("udpAddr", addr).
		WithField("certName", certName).
		WithField("fingerprint", fingerprint).
		WithField("issuer", issuer).
		WithField("initiatorIndex", hs.Details.InitiatorIndex).WithField("responderIndex", hs.Details.ResponderIndex).
		WithField("remoteIndex", h.RemoteIndex).WithField("handshake", m{"stage": 1, "style": "ix_psk0"}).
		WithField("multiportTx", multiportTx).WithField("multiportRx", multiportRx).
		Info("Handshake message received")

	hs.Details.ResponderIndex = myIndex
	hs.Details.Cert = cs.getHandshakeBytes(ci.myCert.Version())
	if hs.Details.Cert == nil {
		f.l.WithField("vpnAddrs", vpnAddrs).WithField("udpAddr", addr).
			WithField("certName", certName).
			WithField("fingerprint", fingerprint).
			WithField("issuer", issuer).
			WithField("initiatorIndex", hs.Details.InitiatorIndex).WithField("responderIndex", hs.Details.ResponderIndex).
			WithField("remoteIndex", h.RemoteIndex).WithField("handshake", m{"stage": 1, "style": "ix_psk0"}).
			WithField("certVersion", ci.myCert.Version()).
			Error("Unable to handshake with host because no certificate handshake bytes is available")
		return
	}

	hs.Details.CertVersion = uint32(ci.myCert.Version())
	// Update the time in case their clock is way off from ours
	hs.Details.Time = uint64(time.Now().UnixNano())

	hsBytes, err := hs.Marshal()
	if err != nil {
		f.l.WithError(err).WithField("vpnAddrs", hostinfo.vpnAddrs).WithField("udpAddr", addr).
			WithField("certName", certName).
			WithField("fingerprint", fingerprint).
			WithField("issuer", issuer).
			WithField("handshake", m{"stage": 1, "style": "ix_psk0"}).Error("Failed to marshal handshake message")
		return
	}

	nh := header.Encode(make([]byte, header.Len), header.Version, header.Handshake, header.HandshakeIXPSK0, hs.Details.InitiatorIndex, 2)
	msg, dKey, eKey, err := ci.H.WriteMessage(nh, hsBytes)
	if err != nil {
		f.l.WithError(err).WithField("vpnAddrs", hostinfo.vpnAddrs).WithField("udpAddr", addr).
			WithField("certName", certName).
			WithField("fingerprint", fingerprint).
			WithField("issuer", issuer).
			WithField("handshake", m{"stage": 1, "style": "ix_psk0"}).Error("Failed to call noise.WriteMessage")
		return
	} else if dKey == nil || eKey == nil {
		f.l.WithField("vpnAddrs", hostinfo.vpnAddrs).WithField("udpAddr", addr).
			WithField("certName", certName).
			WithField("fingerprint", fingerprint).
			WithField("issuer", issuer).
			WithField("handshake", m{"stage": 1, "style": "ix_psk0"}).Error("Noise did not arrive at a key")
		return
	}

	hostinfo.HandshakePacket[0] = make([]byte, len(packet[header.Len:]))
	copy(hostinfo.HandshakePacket[0], packet[header.Len:])

	// Regardless of whether you are the sender or receiver, you should arrive here
	// and complete standing up the connection.
	hostinfo.HandshakePacket[2] = make([]byte, len(msg))
	copy(hostinfo.HandshakePacket[2], msg)

	// We are sending handshake packet 2, so we don't expect to receive
	// handshake packet 2 from the initiator.
	ci.window.Update(f.l, 2)

	ci.peerCert = remoteCert
	ci.dKey = NewNebulaCipherState(dKey)
	ci.eKey = NewNebulaCipherState(eKey)

	hostinfo.remotes = f.lightHouse.QueryCache(vpnAddrs)
	hostinfo.SetRemote(addr)
	hostinfo.buildNetworks(filteredNetworks, remoteCert.Certificate.UnsafeNetworks())

	existing, err := f.handshakeManager.CheckAndComplete(hostinfo, 0, f)
	if err != nil {
		switch err {
		case ErrAlreadySeen:
			if hostinfo.multiportRx {
				// The other host is sending to us with multiport, so only grab the IP
				addr = netip.AddrPortFrom(addr.Addr(), hostinfo.remote.Port())
			}
			// Update remote if preferred
			if existing.SetRemoteIfPreferred(f.hostMap, addr) {
				// Send a test packet to ensure the other side has also switched to
				// the preferred remote
				f.SendMessageToVpnAddr(header.Test, header.TestRequest, vpnAddrs[0], []byte(""), make([]byte, 12, 12), make([]byte, mtu))
			}

			msg = existing.HandshakePacket[2]
			f.messageMetrics.Tx(header.Handshake, header.MessageSubType(msg[1]), 1)
			if addr.IsValid() {
				if multiportTx {
					// TODO remove alloc here
					raw := make([]byte, len(msg)+udp.RawOverhead)
					copy(raw[udp.RawOverhead:], msg)
					err = f.udpRaw.WriteTo(raw, udp.RandomSendPort.UDPSendPort(f.multiPort.TxPorts), addr)
				} else {
					err = f.outside.WriteTo(msg, addr)
				}
				if err != nil {
					f.l.WithField("vpnAddrs", existing.vpnAddrs).WithField("udpAddr", addr).
						WithField("handshake", m{"stage": 2, "style": "ix_psk0"}).WithField("cached", true).
						WithError(err).Error("Failed to send handshake message")
				} else {
					f.l.WithField("vpnAddrs", existing.vpnAddrs).WithField("udpAddr", addr).
						WithField("handshake", m{"stage": 2, "style": "ix_psk0"}).WithField("cached", true).
						Info("Handshake message sent")
				}
				return
			} else {
				if via == nil {
					f.l.Error("Handshake send failed: both addr and via are nil.")
					return
				}
				hostinfo.relayState.InsertRelayTo(via.relayHI.vpnAddrs[0])
				f.SendVia(via.relayHI, via.relay, msg, make([]byte, 12), make([]byte, mtu), false)
				f.l.WithField("vpnAddrs", existing.vpnAddrs).WithField("relay", via.relayHI.vpnAddrs[0]).
					WithField("handshake", m{"stage": 2, "style": "ix_psk0"}).WithField("cached", true).
					Info("Handshake message sent")
				return
			}
		case ErrExistingHostInfo:
			// This means there was an existing tunnel and this handshake was older than the one we are currently based on
			f.l.WithField("vpnAddrs", vpnAddrs).WithField("udpAddr", addr).
				WithField("certName", certName).
				WithField("oldHandshakeTime", existing.lastHandshakeTime).
				WithField("newHandshakeTime", hostinfo.lastHandshakeTime).
				WithField("fingerprint", fingerprint).
				WithField("issuer", issuer).
				WithField("initiatorIndex", hs.Details.InitiatorIndex).WithField("responderIndex", hs.Details.ResponderIndex).
				WithField("remoteIndex", h.RemoteIndex).WithField("handshake", m{"stage": 1, "style": "ix_psk0"}).
				Info("Handshake too old")

			// Send a test packet to trigger an authenticated tunnel test, this should suss out any lingering tunnel issues
			f.SendMessageToVpnAddr(header.Test, header.TestRequest, vpnAddrs[0], []byte(""), make([]byte, 12, 12), make([]byte, mtu))
			return
		case ErrLocalIndexCollision:
			// This means we failed to insert because of collision on localIndexId. Just let the next handshake packet retry
			f.l.WithField("vpnAddrs", vpnAddrs).WithField("udpAddr", addr).
				WithField("certName", certName).
				WithField("fingerprint", fingerprint).
				WithField("issuer", issuer).
				WithField("initiatorIndex", hs.Details.InitiatorIndex).WithField("responderIndex", hs.Details.ResponderIndex).
				WithField("remoteIndex", h.RemoteIndex).WithField("handshake", m{"stage": 1, "style": "ix_psk0"}).
				WithField("localIndex", hostinfo.localIndexId).WithField("collision", existing.vpnAddrs).
				Error("Failed to add HostInfo due to localIndex collision")
			return
		default:
			// Shouldn't happen, but just in case someone adds a new error type to CheckAndComplete
			// And we forget to update it here
			f.l.WithError(err).WithField("vpnAddrs", vpnAddrs).WithField("udpAddr", addr).
				WithField("certName", certName).
				WithField("fingerprint", fingerprint).
				WithField("issuer", issuer).
				WithField("initiatorIndex", hs.Details.InitiatorIndex).WithField("responderIndex", hs.Details.ResponderIndex).
				WithField("remoteIndex", h.RemoteIndex).WithField("handshake", m{"stage": 1, "style": "ix_psk0"}).
				Error("Failed to add HostInfo to HostMap")
			return
		}
	}

	// Do the send
	f.messageMetrics.Tx(header.Handshake, header.MessageSubType(msg[1]), 1)
	if addr.IsValid() {
		if multiportTx {
			// TODO remove alloc here
			raw := make([]byte, len(msg)+udp.RawOverhead)
			copy(raw[udp.RawOverhead:], msg)
			err = f.udpRaw.WriteTo(raw, udp.RandomSendPort.UDPSendPort(f.multiPort.TxPorts), addr)
		} else {
			err = f.outside.WriteTo(msg, addr)
		}
		if err != nil {
			f.l.WithField("vpnAddrs", vpnAddrs).WithField("udpAddr", addr).
				WithField("certName", certName).
				WithField("fingerprint", fingerprint).
				WithField("issuer", issuer).
				WithField("initiatorIndex", hs.Details.InitiatorIndex).WithField("responderIndex", hs.Details.ResponderIndex).
				WithField("remoteIndex", h.RemoteIndex).WithField("handshake", m{"stage": 2, "style": "ix_psk0"}).
				WithError(err).Error("Failed to send handshake")
		} else {
			f.l.WithField("vpnAddrs", vpnAddrs).WithField("udpAddr", addr).
				WithField("certName", certName).
				WithField("fingerprint", fingerprint).
				WithField("issuer", issuer).
				WithField("initiatorIndex", hs.Details.InitiatorIndex).WithField("responderIndex", hs.Details.ResponderIndex).
				WithField("remoteIndex", h.RemoteIndex).WithField("handshake", m{"stage": 2, "style": "ix_psk0"}).
				Info("Handshake message sent")
		}
	} else {
		if via == nil {
			f.l.Error("Handshake send failed: both addr and via are nil.")
			return
		}
		hostinfo.relayState.InsertRelayTo(via.relayHI.vpnAddrs[0])
		// I successfully received a handshake. Just in case I marked this tunnel as 'Disestablished', ensure
		// it's correctly marked as working.
		via.relayHI.relayState.UpdateRelayForByIdxState(via.remoteIdx, Established)
		f.SendVia(via.relayHI, via.relay, msg, make([]byte, 12), make([]byte, mtu), false)
		f.l.WithField("vpnAddrs", vpnAddrs).WithField("relay", via.relayHI.vpnAddrs[0]).
			WithField("certName", certName).
			WithField("fingerprint", fingerprint).
			WithField("issuer", issuer).
			WithField("initiatorIndex", hs.Details.InitiatorIndex).WithField("responderIndex", hs.Details.ResponderIndex).
			WithField("remoteIndex", h.RemoteIndex).WithField("handshake", m{"stage": 2, "style": "ix_psk0"}).
			Info("Handshake message sent")
	}

	f.connectionManager.AddTrafficWatch(hostinfo.localIndexId)

	hostinfo.remotes.ResetBlockedRemotes()

	return
}

func ixHandshakeStage2(f *Interface, addr netip.AddrPort, via *ViaSender, hh *HandshakeHostInfo, packet []byte, h *header.H) bool {
	if hh == nil {
		// Nothing here to tear down, got a bogus stage 2 packet
		return true
	}

	hh.Lock()
	defer hh.Unlock()

	hostinfo := hh.hostinfo
	if addr.IsValid() {
		// The vpnAddr we know about is the one we tried to handshake with, use it to apply the remote allow list.
		if !f.lightHouse.GetRemoteAllowList().AllowAll(hostinfo.vpnAddrs, addr.Addr()) {
			f.l.WithField("vpnAddrs", hostinfo.vpnAddrs).WithField("udpAddr", addr).Debug("lighthouse.remote_allow_list denied incoming handshake")
			return false
		}
	}

	ci := hostinfo.ConnectionState
	msg, eKey, dKey, err := ci.H.ReadMessage(nil, packet[header.Len:])
	if err != nil {
		f.l.WithError(err).WithField("vpnAddrs", hostinfo.vpnAddrs).WithField("udpAddr", addr).
			WithField("handshake", m{"stage": 2, "style": "ix_psk0"}).WithField("header", h).
			Error("Failed to call noise.ReadMessage")

		// We don't want to tear down the connection on a bad ReadMessage because it could be an attacker trying
		// to DOS us. Every other error condition after should to allow a possible good handshake to complete in the
		// near future
		return false
	} else if dKey == nil || eKey == nil {
		f.l.WithField("vpnAddrs", hostinfo.vpnAddrs).WithField("udpAddr", addr).
			WithField("handshake", m{"stage": 2, "style": "ix_psk0"}).
			Error("Noise did not arrive at a key")

		// This should be impossible in IX but just in case, if we get here then there is no chance to recover
		// the handshake state machine. Tear it down
		return true
	}

	hs := &NebulaHandshake{}
	err = hs.Unmarshal(msg)
	if err != nil || hs.Details == nil {
		f.l.WithError(err).WithField("vpnAddrs", hostinfo.vpnAddrs).WithField("udpAddr", addr).
			WithField("handshake", m{"stage": 2, "style": "ix_psk0"}).Error("Failed unmarshal handshake message")

		// The handshake state machine is complete, if things break now there is no chance to recover. Tear down and start again
		return true
	}

<<<<<<< HEAD
	if (f.multiPort.Tx || f.multiPort.Rx) && hs.Details.ResponderMultiPort != nil {
		hostinfo.multiportTx = hs.Details.ResponderMultiPort.RxSupported && f.multiPort.Tx
		hostinfo.multiportRx = hs.Details.ResponderMultiPort.TxSupported && f.multiPort.Rx
	}

	if hs.Details.ResponderMultiPort != nil && hs.Details.ResponderMultiPort.BasePort != uint32(addr.Port()) {
		// The other side sent us a handshake from a different port, make sure
		// we send responses back to the BasePort
		addr = netip.AddrPortFrom(
			addr.Addr(),
			uint16(hs.Details.ResponderMultiPort.BasePort),
		)
	}

	remoteCert, err := cert.RecombineAndValidate(cert.Version(hs.Details.CertVersion), hs.Details.Cert, ci.H.PeerStatic(), ci.Curve(), f.pki.GetCAPool())
=======
	rc, err := cert.Recombine(cert.Version(hs.Details.CertVersion), hs.Details.Cert, ci.H.PeerStatic(), ci.Curve())
>>>>>>> 096179a8
	if err != nil {
		f.l.WithError(err).WithField("udpAddr", addr).
			WithField("vpnAddrs", hostinfo.vpnAddrs).
			WithField("handshake", m{"stage": 2, "style": "ix_psk0"}).
			Info("Handshake did not contain a certificate")
		return true
	}

	remoteCert, err := f.pki.GetCAPool().VerifyCertificate(time.Now(), rc)
	if err != nil {
		fp, err := rc.Fingerprint()
		if err != nil {
			fp = "<error generating certificate fingerprint>"
		}

		e := f.l.WithError(err).WithField("udpAddr", addr).
			WithField("vpnAddrs", hostinfo.vpnAddrs).
			WithField("handshake", m{"stage": 2, "style": "ix_psk0"}).
			WithField("certFingerprint", fp).
			WithField("certVpnNetworks", rc.Networks())

		if f.l.Level >= logrus.DebugLevel {
			e = e.WithField("cert", rc)
		}

		e.Info("Invalid certificate from host")
		return true
	}

	if len(remoteCert.Certificate.Networks()) == 0 {
		f.l.WithError(err).WithField("udpAddr", addr).
			WithField("vpnAddrs", hostinfo.vpnAddrs).
			WithField("cert", remoteCert).
			WithField("handshake", m{"stage": 2, "style": "ix_psk0"}).
			Info("No networks in certificate")
		return true
	}

	vpnNetworks := remoteCert.Certificate.Networks()
	certName := remoteCert.Certificate.Name()
	fingerprint := remoteCert.Fingerprint
	issuer := remoteCert.Certificate.Issuer()

	hostinfo.remoteIndexId = hs.Details.ResponderIndex
	hostinfo.lastHandshakeTime = hs.Details.Time

	// Store their cert and our symmetric keys
	ci.peerCert = remoteCert
	ci.dKey = NewNebulaCipherState(dKey)
	ci.eKey = NewNebulaCipherState(eKey)

	// Make sure the current udpAddr being used is set for responding
	if addr.IsValid() {
		hostinfo.SetRemote(addr)
	} else {
		hostinfo.relayState.InsertRelayTo(via.relayHI.vpnAddrs[0])
	}

	var vpnAddrs []netip.Addr
	var filteredNetworks []netip.Prefix
	for _, network := range vpnNetworks {
		// vpnAddrs outside our vpn networks are of no use to us, filter them out
		vpnAddr := network.Addr()
		if _, ok := f.myVpnNetworksTable.Lookup(vpnAddr); !ok {
			continue
		}

		filteredNetworks = append(filteredNetworks, network)
		vpnAddrs = append(vpnAddrs, vpnAddr)
	}

	if len(vpnAddrs) == 0 {
		f.l.WithError(err).WithField("udpAddr", addr).
			WithField("certName", certName).
			WithField("fingerprint", fingerprint).
			WithField("issuer", issuer).
			WithField("handshake", m{"stage": 2, "style": "ix_psk0"}).Error("No usable vpn addresses from host, refusing handshake")
		return true
	}

	// Ensure the right host responded
	if !slices.Contains(vpnAddrs, hostinfo.vpnAddrs[0]) {
		f.l.WithField("intendedVpnAddrs", hostinfo.vpnAddrs).WithField("haveVpnNetworks", vpnNetworks).
			WithField("udpAddr", addr).WithField("certName", certName).
			WithField("handshake", m{"stage": 2, "style": "ix_psk0"}).
			Info("Incorrect host responded to handshake")

		// Release our old handshake from pending, it should not continue
		f.handshakeManager.DeleteHostInfo(hostinfo)

		// Create a new hostinfo/handshake for the intended vpn ip
		f.handshakeManager.StartHandshake(hostinfo.vpnAddrs[0], func(newHH *HandshakeHostInfo) {
			// Block the current used address
			newHH.hostinfo.remotes = hostinfo.remotes
			newHH.hostinfo.remotes.BlockRemote(addr)

			f.l.WithField("blockedUdpAddrs", newHH.hostinfo.remotes.CopyBlockedRemotes()).
				WithField("vpnNetworks", vpnNetworks).
				WithField("remotes", newHH.hostinfo.remotes.CopyAddrs(f.hostMap.GetPreferredRanges())).
				Info("Blocked addresses for handshakes")

			// Swap the packet store to benefit the original intended recipient
			newHH.packetStore = hh.packetStore
			hh.packetStore = []*cachedPacket{}

			// Finally, put the correct vpn addrs in the host info, tell them to close the tunnel, and return true to tear down
			hostinfo.vpnAddrs = vpnAddrs
			f.sendCloseTunnel(hostinfo)
		})

		return true
	}

	// Mark packet 2 as seen so it doesn't show up as missed
	ci.window.Update(f.l, 2)

	duration := time.Since(hh.startTime).Nanoseconds()
	f.l.WithField("vpnAddrs", vpnAddrs).WithField("udpAddr", addr).
		WithField("certName", certName).
		WithField("fingerprint", fingerprint).
		WithField("issuer", issuer).
		WithField("initiatorIndex", hs.Details.InitiatorIndex).WithField("responderIndex", hs.Details.ResponderIndex).
		WithField("remoteIndex", h.RemoteIndex).WithField("handshake", m{"stage": 2, "style": "ix_psk0"}).
		WithField("durationNs", duration).
		WithField("sentCachedPackets", len(hh.packetStore)).
		WithField("multiportTx", hostinfo.multiportTx).WithField("multiportRx", hostinfo.multiportRx).
		Info("Handshake message received")

	// Build up the radix for the firewall if we have subnets in the cert
	hostinfo.vpnAddrs = vpnAddrs
	hostinfo.buildNetworks(filteredNetworks, remoteCert.Certificate.UnsafeNetworks())

	// Complete our handshake and update metrics, this will replace any existing tunnels for the vpnAddrs here
	f.handshakeManager.Complete(hostinfo, f)
	f.connectionManager.AddTrafficWatch(hostinfo.localIndexId)

	if f.l.Level >= logrus.DebugLevel {
		hostinfo.logger(f.l).Debugf("Sending %d stored packets", len(hh.packetStore))
	}

	if len(hh.packetStore) > 0 {
		nb := make([]byte, 12, 12)
		out := make([]byte, mtu)
		for _, cp := range hh.packetStore {
			cp.callback(cp.messageType, cp.messageSubType, hostinfo, cp.packet, nb, out)
		}
		f.cachedPacketMetrics.sent.Inc(int64(len(hh.packetStore)))
	}

	hostinfo.remotes.ResetBlockedRemotes()
	f.metricHandshakes.Update(duration)

	return false
}<|MERGE_RESOLUTION|>--- conflicted
+++ resolved
@@ -549,7 +549,6 @@
 		return true
 	}
 
-<<<<<<< HEAD
 	if (f.multiPort.Tx || f.multiPort.Rx) && hs.Details.ResponderMultiPort != nil {
 		hostinfo.multiportTx = hs.Details.ResponderMultiPort.RxSupported && f.multiPort.Tx
 		hostinfo.multiportRx = hs.Details.ResponderMultiPort.TxSupported && f.multiPort.Rx
@@ -564,10 +563,7 @@
 		)
 	}
 
-	remoteCert, err := cert.RecombineAndValidate(cert.Version(hs.Details.CertVersion), hs.Details.Cert, ci.H.PeerStatic(), ci.Curve(), f.pki.GetCAPool())
-=======
 	rc, err := cert.Recombine(cert.Version(hs.Details.CertVersion), hs.Details.Cert, ci.H.PeerStatic(), ci.Curve())
->>>>>>> 096179a8
 	if err != nil {
 		f.l.WithError(err).WithField("udpAddr", addr).
 			WithField("vpnAddrs", hostinfo.vpnAddrs).
