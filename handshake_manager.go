--- conflicted
+++ resolved
@@ -238,16 +238,10 @@
 
 	// Send the handshake to all known ips, stage 2 takes care of assigning the hostinfo.remote based on the first to reply
 	var sentTo []*udp.Addr
-<<<<<<< HEAD
 	var sentMultiport bool
-	hostinfo.remotes.ForEach(c.mainHostMap.preferredRanges, func(addr *udp.Addr, _ bool) {
-		c.messageMetrics.Tx(header.Handshake, header.MessageSubType(hostinfo.HandshakePacket[0][1]), 1)
-		err := c.outside.WriteTo(hostinfo.HandshakePacket[0], addr)
-=======
 	hostinfo.remotes.ForEach(hm.mainHostMap.preferredRanges, func(addr *udp.Addr, _ bool) {
 		hm.messageMetrics.Tx(header.Handshake, header.MessageSubType(hostinfo.HandshakePacket[0][1]), 1)
 		err := hm.outside.WriteTo(hostinfo.HandshakePacket[0], addr)
->>>>>>> ea36949d
 		if err != nil {
 			hostinfo.logger(hm.l).WithField("udpAddr", addr).
 				WithField("initiatorIndex", hostinfo.localIndexId).
@@ -259,7 +253,7 @@
 		}
 
 		// Attempt a multiport handshake if we are past the TxHandshakeDelay attempts
-		if c.multiPort.TxHandshake && c.udpRaw != nil && hostinfo.HandshakeCounter >= c.multiPort.TxHandshakeDelay {
+		if hm.multiPort.TxHandshake && hm.udpRaw != nil && hh.counter >= hm.multiPort.TxHandshakeDelay {
 			sentMultiport = true
 			// We need to re-allocate with 8 bytes at the start of SOCK_RAW
 			raw := hostinfo.HandshakePacket[0x80]
@@ -269,10 +263,10 @@
 				hostinfo.HandshakePacket[0x80] = raw
 			}
 
-			c.messageMetrics.Tx(header.Handshake, header.MessageSubType(hostinfo.HandshakePacket[0][1]), 1)
-			err = c.udpRaw.WriteTo(raw, udp.RandomSendPort.UDPSendPort(c.multiPort.TxPorts), addr)
+			hm.messageMetrics.Tx(header.Handshake, header.MessageSubType(hostinfo.HandshakePacket[0][1]), 1)
+			err = hm.udpRaw.WriteTo(raw, udp.RandomSendPort.UDPSendPort(hm.multiPort.TxPorts), addr)
 			if err != nil {
-				hostinfo.logger(c.l).WithField("udpAddr", addr).
+				hostinfo.logger(hm.l).WithField("udpAddr", addr).
 					WithField("initiatorIndex", hostinfo.localIndexId).
 					WithField("handshake", m{"stage": 1, "style": "ix_psk0"}).
 					WithError(err).Error("Failed to send handshake message")
