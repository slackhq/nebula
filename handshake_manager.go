package nebula

import (
	"bytes"
	"context"
	"crypto/rand"
	"encoding/binary"
	"errors"
	"net"
	"time"

	"github.com/rcrowley/go-metrics"
	"github.com/sirupsen/logrus"
	"github.com/slackhq/nebula/header"
	"github.com/slackhq/nebula/iputil"
	"github.com/slackhq/nebula/udp"
)

const (
	DefaultHandshakeTryInterval   = time.Millisecond * 100
	DefaultHandshakeRetries       = 10
	DefaultHandshakeTriggerBuffer = 64
	DefaultUseRelays              = true
)

var (
	defaultHandshakeConfig = HandshakeConfig{
		tryInterval:   DefaultHandshakeTryInterval,
		retries:       DefaultHandshakeRetries,
		triggerBuffer: DefaultHandshakeTriggerBuffer,
		useRelays:     DefaultUseRelays,
	}
)

type HandshakeConfig struct {
	tryInterval   time.Duration
	retries       int
	triggerBuffer int
	useRelays     bool

	messageMetrics *MessageMetrics
}

type HandshakeManager struct {
	// Mutex for interacting with the vpnIps and indexes maps
	syncRWMutex

	vpnIps  map[iputil.VpnIp]*HandshakeHostInfo
	indexes map[uint32]*HandshakeHostInfo

	mainHostMap            *HostMap
	lightHouse             *LightHouse
	outside                udp.Conn
	config                 HandshakeConfig
	OutboundHandshakeTimer *LockingTimerWheel[iputil.VpnIp]
	messageMetrics         *MessageMetrics
	metricInitiated        metrics.Counter
	metricTimedOut         metrics.Counter
	f                      *Interface
	l                      *logrus.Logger

	// can be used to trigger outbound handshake for the given vpnIp
	trigger chan iputil.VpnIp
}

type HandshakeHostInfo struct {
	sync.Mutex

	startTime   time.Time       // Time that we first started trying with this handshake
	ready       bool            // Is the handshake ready
	counter     int             // How many attempts have we made so far
	lastRemotes []*udp.Addr     // Remotes that we sent to during the previous attempt
	packetStore []*cachedPacket // A set of packets to be transmitted once the handshake completes

	hostinfo *HostInfo
}

func (hh *HandshakeHostInfo) cachePacket(l *logrus.Logger, t header.MessageType, st header.MessageSubType, packet []byte, f packetCallback, m *cachedPacketMetrics) {
	if len(hh.packetStore) < 100 {
		tempPacket := make([]byte, len(packet))
		copy(tempPacket, packet)

		hh.packetStore = append(hh.packetStore, &cachedPacket{t, st, f, tempPacket})
		if l.Level >= logrus.DebugLevel {
			hh.hostinfo.logger(l).
				WithField("length", len(hh.packetStore)).
				WithField("stored", true).
				Debugf("Packet store")
		}

	} else {
		m.dropped.Inc(1)

		if l.Level >= logrus.DebugLevel {
			hh.hostinfo.logger(l).
				WithField("length", len(hh.packetStore)).
				WithField("stored", false).
				Debugf("Packet store")
		}
	}
}

func NewHandshakeManager(l *logrus.Logger, mainHostMap *HostMap, lightHouse *LightHouse, outside udp.Conn, config HandshakeConfig) *HandshakeManager {
	return &HandshakeManager{
<<<<<<< HEAD
		syncRWMutex:            newSyncRWMutex(mutexKey{Type: mutexKeyTypeHandshakeManager}),
		vpnIps:                 map[iputil.VpnIp]*HostInfo{},
		indexes:                map[uint32]*HostInfo{},
=======
		vpnIps:                 map[iputil.VpnIp]*HandshakeHostInfo{},
		indexes:                map[uint32]*HandshakeHostInfo{},
>>>>>>> 8be97920
		mainHostMap:            mainHostMap,
		lightHouse:             lightHouse,
		outside:                outside,
		config:                 config,
		trigger:                make(chan iputil.VpnIp, config.triggerBuffer),
		OutboundHandshakeTimer: NewLockingTimerWheel[iputil.VpnIp](config.tryInterval, hsTimeout(config.retries, config.tryInterval)),
		messageMetrics:         config.messageMetrics,
		metricInitiated:        metrics.GetOrRegisterCounter("handshake_manager.initiated", nil),
		metricTimedOut:         metrics.GetOrRegisterCounter("handshake_manager.timed_out", nil),
		l:                      l,
	}
}

func (c *HandshakeManager) Run(ctx context.Context) {
	clockSource := time.NewTicker(c.config.tryInterval)
	defer clockSource.Stop()

	for {
		select {
		case <-ctx.Done():
			return
		case vpnIP := <-c.trigger:
			c.handleOutbound(vpnIP, true)
		case now := <-clockSource.C:
			c.NextOutboundHandshakeTimerTick(now)
		}
	}
}

func (hm *HandshakeManager) HandleIncoming(addr *udp.Addr, via *ViaSender, packet []byte, h *header.H) {
	// First remote allow list check before we know the vpnIp
	if addr != nil {
		if !hm.lightHouse.GetRemoteAllowList().AllowUnknownVpnIp(addr.IP) {
			hm.l.WithField("udpAddr", addr).Debug("lighthouse.remote_allow_list denied incoming handshake")
			return
		}
	}

	switch h.Subtype {
	case header.HandshakeIXPSK0:
		switch h.MessageCounter {
		case 1:
			ixHandshakeStage1(hm.f, addr, via, packet, h)

		case 2:
			newHostinfo := hm.queryIndex(h.RemoteIndex)
			tearDown := ixHandshakeStage2(hm.f, addr, via, newHostinfo, packet, h)
			if tearDown && newHostinfo != nil {
				hm.DeleteHostInfo(newHostinfo.hostinfo)
			}
		}
	}
}

func (c *HandshakeManager) NextOutboundHandshakeTimerTick(now time.Time) {
	c.OutboundHandshakeTimer.Advance(now)
	for {
		vpnIp, has := c.OutboundHandshakeTimer.Purge()
		if !has {
			break
		}
		c.handleOutbound(vpnIp, false)
	}
}

func (hm *HandshakeManager) handleOutbound(vpnIp iputil.VpnIp, lighthouseTriggered bool) {
	hh := hm.queryVpnIp(vpnIp)
	if hh == nil {
		return
	}
	hh.Lock()
	defer hh.Unlock()

	hostinfo := hh.hostinfo
	// If we are out of time, clean up
	if hh.counter >= hm.config.retries {
		hh.hostinfo.logger(hm.l).WithField("udpAddrs", hh.hostinfo.remotes.CopyAddrs(hm.mainHostMap.preferredRanges)).
			WithField("initiatorIndex", hh.hostinfo.localIndexId).
			WithField("remoteIndex", hh.hostinfo.remoteIndexId).
			WithField("handshake", m{"stage": 1, "style": "ix_psk0"}).
			WithField("durationNs", time.Since(hh.startTime).Nanoseconds()).
			Info("Handshake timed out")
		hm.metricTimedOut.Inc(1)
		hm.DeleteHostInfo(hostinfo)
		return
	}

	// Increment the counter to increase our delay, linear backoff
	hh.counter++

	// Check if we have a handshake packet to transmit yet
	if !hh.ready {
		if !ixHandshakeStage0(hm.f, hh) {
			hm.OutboundHandshakeTimer.Add(vpnIp, hm.config.tryInterval*time.Duration(hh.counter))
			return
		}
	}

	// Get a remotes object if we don't already have one.
	// This is mainly to protect us as this should never be the case
	// NB ^ This comment doesn't jive. It's how the thing gets initialized.
	// It's the common path. Should it update every time, in case a future LH query/queries give us more info?
	if hostinfo.remotes == nil {
		hostinfo.remotes = hm.lightHouse.QueryCache(vpnIp)
	}

	remotes := hostinfo.remotes.CopyAddrs(hm.mainHostMap.preferredRanges)
	remotesHaveChanged := !udp.AddrSlice(remotes).Equal(hh.lastRemotes)

	// We only care about a lighthouse trigger if we have new remotes to send to.
	// This is a very specific optimization for a fast lighthouse reply.
	if lighthouseTriggered && !remotesHaveChanged {
		// If we didn't return here a lighthouse could cause us to aggressively send handshakes
		return
	}

	hh.lastRemotes = remotes

	// TODO: this will generate a load of queries for hosts with only 1 ip
	// (such as ones registered to the lighthouse with only a private IP)
	// So we only do it one time after attempting 5 handshakes already.
	if len(remotes) <= 1 && hh.counter == 5 {
		// If we only have 1 remote it is highly likely our query raced with the other host registered within the lighthouse
		// Our vpnIp here has a tunnel with a lighthouse but has yet to send a host update packet there so we only know about
		// the learned public ip for them. Query again to short circuit the promotion counter
		hm.lightHouse.QueryServer(vpnIp, hm.f)
	}

	// Send the handshake to all known ips, stage 2 takes care of assigning the hostinfo.remote based on the first to reply
	var sentTo []*udp.Addr
	hostinfo.remotes.ForEach(hm.mainHostMap.preferredRanges, func(addr *udp.Addr, _ bool) {
		hm.messageMetrics.Tx(header.Handshake, header.MessageSubType(hostinfo.HandshakePacket[0][1]), 1)
		err := hm.outside.WriteTo(hostinfo.HandshakePacket[0], addr)
		if err != nil {
			hostinfo.logger(hm.l).WithField("udpAddr", addr).
				WithField("initiatorIndex", hostinfo.localIndexId).
				WithField("handshake", m{"stage": 1, "style": "ix_psk0"}).
				WithError(err).Error("Failed to send handshake message")

		} else {
			sentTo = append(sentTo, addr)
		}
	})

	// Don't be too noisy or confusing if we fail to send a handshake - if we don't get through we'll eventually log a timeout,
	// so only log when the list of remotes has changed
	if remotesHaveChanged {
		hostinfo.logger(hm.l).WithField("udpAddrs", sentTo).
			WithField("initiatorIndex", hostinfo.localIndexId).
			WithField("handshake", m{"stage": 1, "style": "ix_psk0"}).
			Info("Handshake message sent")
	} else if hm.l.IsLevelEnabled(logrus.DebugLevel) {
		hostinfo.logger(hm.l).WithField("udpAddrs", sentTo).
			WithField("initiatorIndex", hostinfo.localIndexId).
			WithField("handshake", m{"stage": 1, "style": "ix_psk0"}).
			Debug("Handshake message sent")
	}

	if hm.config.useRelays && len(hostinfo.remotes.relays) > 0 {
		hostinfo.logger(hm.l).WithField("relays", hostinfo.remotes.relays).Info("Attempt to relay through hosts")
		// Send a RelayRequest to all known Relay IP's
		for _, relay := range hostinfo.remotes.relays {
			// Don't relay to myself, and don't relay through the host I'm trying to connect to
			if *relay == vpnIp || *relay == hm.lightHouse.myVpnIp {
				continue
			}
			relayHostInfo := hm.mainHostMap.QueryVpnIp(*relay)
			if relayHostInfo == nil || relayHostInfo.remote == nil {
				hostinfo.logger(hm.l).WithField("relay", relay.String()).Info("Establish tunnel to relay target")
				hm.f.Handshake(*relay)
				continue
			}
			// Check the relay HostInfo to see if we already established a relay through it
			if existingRelay, ok := relayHostInfo.relayState.QueryRelayForByIp(vpnIp); ok {
				switch existingRelay.State {
				case Established:
					hostinfo.logger(hm.l).WithField("relay", relay.String()).Info("Send handshake via relay")
					hm.f.SendVia(relayHostInfo, existingRelay, hostinfo.HandshakePacket[0], make([]byte, 12), make([]byte, mtu), false)
				case Requested:
					hostinfo.logger(hm.l).WithField("relay", relay.String()).Info("Re-send CreateRelay request")
					// Re-send the CreateRelay request, in case the previous one was lost.
					m := NebulaControl{
						Type:                NebulaControl_CreateRelayRequest,
						InitiatorRelayIndex: existingRelay.LocalIndex,
						RelayFromIp:         uint32(hm.lightHouse.myVpnIp),
						RelayToIp:           uint32(vpnIp),
					}
					msg, err := m.Marshal()
					if err != nil {
						hostinfo.logger(hm.l).
							WithError(err).
							Error("Failed to marshal Control message to create relay")
					} else {
						// This must send over the hostinfo, not over hm.Hosts[ip]
						hm.f.SendMessageToHostInfo(header.Control, 0, relayHostInfo, msg, make([]byte, 12), make([]byte, mtu))
						hm.l.WithFields(logrus.Fields{
							"relayFrom":           hm.lightHouse.myVpnIp,
							"relayTo":             vpnIp,
							"initiatorRelayIndex": existingRelay.LocalIndex,
							"relay":               *relay}).
							Info("send CreateRelayRequest")
					}
				default:
					hostinfo.logger(hm.l).
						WithField("vpnIp", vpnIp).
						WithField("state", existingRelay.State).
						WithField("relay", relayHostInfo.vpnIp).
						Errorf("Relay unexpected state")
				}
			} else {
				// No relays exist or requested yet.
				if relayHostInfo.remote != nil {
					idx, err := AddRelay(hm.l, relayHostInfo, hm.mainHostMap, vpnIp, nil, TerminalType, Requested)
					if err != nil {
						hostinfo.logger(hm.l).WithField("relay", relay.String()).WithError(err).Info("Failed to add relay to hostmap")
					}

					m := NebulaControl{
						Type:                NebulaControl_CreateRelayRequest,
						InitiatorRelayIndex: idx,
						RelayFromIp:         uint32(hm.lightHouse.myVpnIp),
						RelayToIp:           uint32(vpnIp),
					}
					msg, err := m.Marshal()
					if err != nil {
						hostinfo.logger(hm.l).
							WithError(err).
							Error("Failed to marshal Control message to create relay")
					} else {
						hm.f.SendMessageToHostInfo(header.Control, 0, relayHostInfo, msg, make([]byte, 12), make([]byte, mtu))
						hm.l.WithFields(logrus.Fields{
							"relayFrom":           hm.lightHouse.myVpnIp,
							"relayTo":             vpnIp,
							"initiatorRelayIndex": idx,
							"relay":               *relay}).
							Info("send CreateRelayRequest")
					}
				}
			}
		}
	}

	// If a lighthouse triggered this attempt then we are still in the timer wheel and do not need to re-add
	if !lighthouseTriggered {
		hm.OutboundHandshakeTimer.Add(vpnIp, hm.config.tryInterval*time.Duration(hh.counter))
	}
}

// GetOrHandshake will try to find a hostinfo with a fully formed tunnel or start a new handshake if one is not present
// The 2nd argument will be true if the hostinfo is ready to transmit traffic
func (hm *HandshakeManager) GetOrHandshake(vpnIp iputil.VpnIp, cacheCb func(*HandshakeHostInfo)) (*HostInfo, bool) {
	// Check the main hostmap and maintain a read lock if our host is not there
	hm.mainHostMap.RLock()
	if h, ok := hm.mainHostMap.Hosts[vpnIp]; ok {
		hm.mainHostMap.RUnlock()
		// Do not attempt promotion if you are a lighthouse
		if !hm.lightHouse.amLighthouse {
			h.TryPromoteBest(hm.mainHostMap.preferredRanges, hm.f)
		}
		return h, true
	}

	defer hm.mainHostMap.RUnlock()
	return hm.StartHandshake(vpnIp, cacheCb), false
}

// StartHandshake will ensure a handshake is currently being attempted for the provided vpn ip
func (hm *HandshakeManager) StartHandshake(vpnIp iputil.VpnIp, cacheCb func(*HandshakeHostInfo)) *HostInfo {
	hm.Lock()

	if hh, ok := hm.vpnIps[vpnIp]; ok {
		// We are already trying to handshake with this vpn ip
		if cacheCb != nil {
			cacheCb(hh)
		}
		hm.Unlock()
		return hh.hostinfo
	}

	hostinfo := &HostInfo{
		syncRWMutex:     newSyncRWMutex(mutexKey{Type: mutexKeyTypeHostInfo, ID: uint32(vpnIp)}),
		vpnIp:           vpnIp,
		HandshakePacket: make(map[uint8][]byte, 0),
		relayState: RelayState{
			relays:        map[iputil.VpnIp]struct{}{},
			relayForByIp:  map[iputil.VpnIp]*Relay{},
			relayForByIdx: map[uint32]*Relay{},
		},
	}

	hh := &HandshakeHostInfo{
		hostinfo:  hostinfo,
		startTime: time.Now(),
	}
	hm.vpnIps[vpnIp] = hh
	hm.metricInitiated.Inc(1)
	hm.OutboundHandshakeTimer.Add(vpnIp, hm.config.tryInterval)

	if cacheCb != nil {
		cacheCb(hh)
	}

	// If this is a static host, we don't need to wait for the HostQueryReply
	// We can trigger the handshake right now
	_, doTrigger := hm.lightHouse.GetStaticHostList()[vpnIp]
	if !doTrigger {
		// Add any calculated remotes, and trigger early handshake if one found
		doTrigger = hm.lightHouse.addCalculatedRemotes(vpnIp)
	}

	if doTrigger {
		select {
		case hm.trigger <- vpnIp:
		default:
		}
	}

	hm.Unlock()
	hm.lightHouse.QueryServer(vpnIp, hm.f)
	return hostinfo
}

var (
	ErrExistingHostInfo    = errors.New("existing hostinfo")
	ErrAlreadySeen         = errors.New("already seen")
	ErrLocalIndexCollision = errors.New("local index collision")
)

// CheckAndComplete checks for any conflicts in the main and pending hostmap
// before adding hostinfo to main. If err is nil, it was added. Otherwise err will be:
//
// ErrAlreadySeen if we already have an entry in the hostmap that has seen the
// exact same handshake packet
//
// ErrExistingHostInfo if we already have an entry in the hostmap for this
// VpnIp and the new handshake was older than the one we currently have
//
// ErrLocalIndexCollision if we already have an entry in the main or pending
// hostmap for the hostinfo.localIndexId.
func (c *HandshakeManager) CheckAndComplete(hostinfo *HostInfo, handshakePacket uint8, f *Interface) (*HostInfo, error) {
	c.mainHostMap.Lock()
	defer c.mainHostMap.Unlock()
	c.Lock()
	defer c.Unlock()

	// Check if we already have a tunnel with this vpn ip
	existingHostInfo, found := c.mainHostMap.Hosts[hostinfo.vpnIp]
	if found && existingHostInfo != nil {
		testHostInfo := existingHostInfo
		for testHostInfo != nil {
			// Is it just a delayed handshake packet?
			if bytes.Equal(hostinfo.HandshakePacket[handshakePacket], testHostInfo.HandshakePacket[handshakePacket]) {
				return testHostInfo, ErrAlreadySeen
			}

			testHostInfo = testHostInfo.next
		}

		// Is this a newer handshake?
		if existingHostInfo.lastHandshakeTime >= hostinfo.lastHandshakeTime && !existingHostInfo.ConnectionState.initiator {
			return existingHostInfo, ErrExistingHostInfo
		}

		existingHostInfo.logger(c.l).Info("Taking new handshake")
	}

	existingIndex, found := c.mainHostMap.Indexes[hostinfo.localIndexId]
	if found {
		// We have a collision, but for a different hostinfo
		return existingIndex, ErrLocalIndexCollision
	}

	existingPendingIndex, found := c.indexes[hostinfo.localIndexId]
	if found && existingPendingIndex.hostinfo != hostinfo {
		// We have a collision, but for a different hostinfo
		return existingIndex, ErrLocalIndexCollision
	}

	existingRemoteIndex, found := c.mainHostMap.RemoteIndexes[hostinfo.remoteIndexId]
	if found && existingRemoteIndex != nil && existingRemoteIndex.vpnIp != hostinfo.vpnIp {
		// We have a collision, but this can happen since we can't control
		// the remote ID. Just log about the situation as a note.
		hostinfo.logger(c.l).
			WithField("remoteIndex", hostinfo.remoteIndexId).WithField("collision", existingRemoteIndex.vpnIp).
			Info("New host shadows existing host remoteIndex")
	}

	c.mainHostMap.unlockedAddHostInfo(hostinfo, f)
	return existingHostInfo, nil
}

// Complete is a simpler version of CheckAndComplete when we already know we
// won't have a localIndexId collision because we already have an entry in the
// pendingHostMap. An existing hostinfo is returned if there was one.
func (hm *HandshakeManager) Complete(hostinfo *HostInfo, f *Interface) {
	hm.mainHostMap.Lock()
	defer hm.mainHostMap.Unlock()
	hm.Lock()
	defer hm.Unlock()

	existingRemoteIndex, found := hm.mainHostMap.RemoteIndexes[hostinfo.remoteIndexId]
	if found && existingRemoteIndex != nil {
		// We have a collision, but this can happen since we can't control
		// the remote ID. Just log about the situation as a note.
		hostinfo.logger(hm.l).
			WithField("remoteIndex", hostinfo.remoteIndexId).WithField("collision", existingRemoteIndex.vpnIp).
			Info("New host shadows existing host remoteIndex")
	}

	// We need to remove from the pending hostmap first to avoid undoing work when after to the main hostmap.
	hm.unlockedDeleteHostInfo(hostinfo)
	hm.mainHostMap.unlockedAddHostInfo(hostinfo, f)
}

// allocateIndex generates a unique localIndexId for this HostInfo
// and adds it to the pendingHostMap. Will error if we are unable to generate
// a unique localIndexId
func (hm *HandshakeManager) allocateIndex(hh *HandshakeHostInfo) error {
	hm.mainHostMap.RLock()
	defer hm.mainHostMap.RUnlock()
	hm.Lock()
	defer hm.Unlock()

	for i := 0; i < 32; i++ {
		index, err := generateIndex(hm.l)
		if err != nil {
			return err
		}

		_, inPending := hm.indexes[index]
		_, inMain := hm.mainHostMap.Indexes[index]

		if !inMain && !inPending {
			hh.hostinfo.localIndexId = index
			hm.indexes[index] = hh
			return nil
		}
	}

	return errors.New("failed to generate unique localIndexId")
}

func (c *HandshakeManager) DeleteHostInfo(hostinfo *HostInfo) {
	c.Lock()
	defer c.Unlock()
	c.unlockedDeleteHostInfo(hostinfo)
}

func (c *HandshakeManager) unlockedDeleteHostInfo(hostinfo *HostInfo) {
	delete(c.vpnIps, hostinfo.vpnIp)
	if len(c.vpnIps) == 0 {
		c.vpnIps = map[iputil.VpnIp]*HandshakeHostInfo{}
	}

	delete(c.indexes, hostinfo.localIndexId)
	if len(c.vpnIps) == 0 {
		c.indexes = map[uint32]*HandshakeHostInfo{}
	}

	if c.l.Level >= logrus.DebugLevel {
		c.l.WithField("hostMap", m{"mapTotalSize": len(c.vpnIps),
			"vpnIp": hostinfo.vpnIp, "indexNumber": hostinfo.localIndexId, "remoteIndexNumber": hostinfo.remoteIndexId}).
			Debug("Pending hostmap hostInfo deleted")
	}
}

func (hm *HandshakeManager) QueryVpnIp(vpnIp iputil.VpnIp) *HostInfo {
	hh := hm.queryVpnIp(vpnIp)
	if hh != nil {
		return hh.hostinfo
	}
	return nil

}

func (hm *HandshakeManager) queryVpnIp(vpnIp iputil.VpnIp) *HandshakeHostInfo {
	hm.RLock()
	defer hm.RUnlock()
	return hm.vpnIps[vpnIp]
}

func (hm *HandshakeManager) QueryIndex(index uint32) *HostInfo {
	hh := hm.queryIndex(index)
	if hh != nil {
		return hh.hostinfo
	}
	return nil
}

func (hm *HandshakeManager) queryIndex(index uint32) *HandshakeHostInfo {
	hm.RLock()
	defer hm.RUnlock()
	return hm.indexes[index]
}

func (c *HandshakeManager) GetPreferredRanges() []*net.IPNet {
	return c.mainHostMap.preferredRanges
}

func (c *HandshakeManager) ForEachVpnIp(f controlEach) {
	c.RLock()
	defer c.RUnlock()

	for _, v := range c.vpnIps {
		f(v.hostinfo)
	}
}

func (c *HandshakeManager) ForEachIndex(f controlEach) {
	c.RLock()
	defer c.RUnlock()

	for _, v := range c.indexes {
		f(v.hostinfo)
	}
}

func (c *HandshakeManager) EmitStats() {
	c.RLock()
	hostLen := len(c.vpnIps)
	indexLen := len(c.indexes)
	c.RUnlock()

	metrics.GetOrRegisterGauge("hostmap.pending.hosts", nil).Update(int64(hostLen))
	metrics.GetOrRegisterGauge("hostmap.pending.indexes", nil).Update(int64(indexLen))
	c.mainHostMap.EmitStats()
}

// Utility functions below

func generateIndex(l *logrus.Logger) (uint32, error) {
	b := make([]byte, 4)

	// Let zero mean we don't know the ID, so don't generate zero
	var index uint32
	for index == 0 {
		_, err := rand.Read(b)
		if err != nil {
			l.Errorln(err)
			return 0, err
		}

		index = binary.BigEndian.Uint32(b)
	}

	if l.Level >= logrus.DebugLevel {
		l.WithField("index", index).
			Debug("Generated index")
	}
	return index, nil
}

func hsTimeout(tries int, interval time.Duration) time.Duration {
	return time.Duration(tries / 2 * ((2 * int(interval)) + (tries-1)*int(interval)))
}<|MERGE_RESOLUTION|>--- conflicted
+++ resolved
@@ -8,6 +8,7 @@
 	"errors"
 	"net"
 	"time"
+	"sync"
 
 	"github.com/rcrowley/go-metrics"
 	"github.com/sirupsen/logrus"
@@ -102,14 +103,9 @@
 
 func NewHandshakeManager(l *logrus.Logger, mainHostMap *HostMap, lightHouse *LightHouse, outside udp.Conn, config HandshakeConfig) *HandshakeManager {
 	return &HandshakeManager{
-<<<<<<< HEAD
 		syncRWMutex:            newSyncRWMutex(mutexKey{Type: mutexKeyTypeHandshakeManager}),
-		vpnIps:                 map[iputil.VpnIp]*HostInfo{},
-		indexes:                map[uint32]*HostInfo{},
-=======
 		vpnIps:                 map[iputil.VpnIp]*HandshakeHostInfo{},
 		indexes:                map[uint32]*HandshakeHostInfo{},
->>>>>>> 8be97920
 		mainHostMap:            mainHostMap,
 		lightHouse:             lightHouse,
 		outside:                outside,
