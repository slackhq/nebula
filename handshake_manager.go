package nebula

import (
	"bytes"
	"context"
	"crypto/rand"
	"encoding/binary"
	"errors"
	"net"
	"sync"
	"time"

	"github.com/rcrowley/go-metrics"
	"github.com/sirupsen/logrus"
	"github.com/slackhq/nebula/header"
	"github.com/slackhq/nebula/iputil"
	"github.com/slackhq/nebula/udp"
)

const (
	DefaultHandshakeTryInterval   = time.Millisecond * 100
	DefaultHandshakeRetries       = 10
	DefaultHandshakeTriggerBuffer = 64
	DefaultUseRelays              = true
)

var (
	defaultHandshakeConfig = HandshakeConfig{
		tryInterval:   DefaultHandshakeTryInterval,
		retries:       DefaultHandshakeRetries,
		triggerBuffer: DefaultHandshakeTriggerBuffer,
		useRelays:     DefaultUseRelays,
	}
)

type HandshakeConfig struct {
	tryInterval   time.Duration
	retries       int
	triggerBuffer int
	useRelays     bool

	messageMetrics *MessageMetrics
}

type HandshakeManager struct {
	// Mutex for interacting with the vpnIps and indexes maps
	sync.RWMutex

	vpnIps  map[iputil.VpnIp]*HostInfo
	indexes map[uint32]*HostInfo

	mainHostMap            *HostMap
	lightHouse             *LightHouse
	outside                udp.Conn
	config                 HandshakeConfig
	OutboundHandshakeTimer *LockingTimerWheel[iputil.VpnIp]
	messageMetrics         *MessageMetrics
	metricInitiated        metrics.Counter
	metricTimedOut         metrics.Counter
	f                      *Interface
	l                      *logrus.Logger

	multiPort MultiPortConfig
	udpRaw    *udp.RawConn

	// can be used to trigger outbound handshake for the given vpnIp
	trigger chan iputil.VpnIp
}

func NewHandshakeManager(l *logrus.Logger, mainHostMap *HostMap, lightHouse *LightHouse, outside udp.Conn, config HandshakeConfig) *HandshakeManager {
	return &HandshakeManager{
		vpnIps:                 map[iputil.VpnIp]*HostInfo{},
		indexes:                map[uint32]*HostInfo{},
		mainHostMap:            mainHostMap,
		lightHouse:             lightHouse,
		outside:                outside,
		config:                 config,
		trigger:                make(chan iputil.VpnIp, config.triggerBuffer),
		OutboundHandshakeTimer: NewLockingTimerWheel[iputil.VpnIp](config.tryInterval, hsTimeout(config.retries, config.tryInterval)),
		messageMetrics:         config.messageMetrics,
		metricInitiated:        metrics.GetOrRegisterCounter("handshake_manager.initiated", nil),
		metricTimedOut:         metrics.GetOrRegisterCounter("handshake_manager.timed_out", nil),
		l:                      l,
	}
}

func (c *HandshakeManager) Run(ctx context.Context) {
	clockSource := time.NewTicker(c.config.tryInterval)
	defer clockSource.Stop()

	for {
		select {
		case <-ctx.Done():
			return
		case vpnIP := <-c.trigger:
			c.handleOutbound(vpnIP, true)
		case now := <-clockSource.C:
			c.NextOutboundHandshakeTimerTick(now)
		}
	}
}

func (c *HandshakeManager) NextOutboundHandshakeTimerTick(now time.Time) {
	c.OutboundHandshakeTimer.Advance(now)
	for {
		vpnIp, has := c.OutboundHandshakeTimer.Purge()
		if !has {
			break
		}
		c.handleOutbound(vpnIp, false)
	}
}

func (c *HandshakeManager) handleOutbound(vpnIp iputil.VpnIp, lighthouseTriggered bool) {
	hostinfo := c.QueryVpnIp(vpnIp)
	if hostinfo == nil {
		return
	}
	hostinfo.Lock()
	defer hostinfo.Unlock()

	// We may have raced to completion but now that we have a lock we should ensure we have not yet completed.
	if hostinfo.HandshakeComplete {
		// Ensure we don't exist in the pending hostmap anymore since we have completed
		c.DeleteHostInfo(hostinfo)
		return
	}

	// If we are out of time, clean up
	if hostinfo.HandshakeCounter >= c.config.retries {
		hostinfo.logger(c.l).WithField("udpAddrs", hostinfo.remotes.CopyAddrs(c.mainHostMap.preferredRanges)).
			WithField("initiatorIndex", hostinfo.localIndexId).
			WithField("remoteIndex", hostinfo.remoteIndexId).
			WithField("handshake", m{"stage": 1, "style": "ix_psk0"}).
			WithField("durationNs", time.Since(hostinfo.handshakeStart).Nanoseconds()).
			Info("Handshake timed out")
		c.metricTimedOut.Inc(1)
		c.DeleteHostInfo(hostinfo)
		return
	}

	// Increment the counter to increase our delay, linear backoff
	hostinfo.HandshakeCounter++

	// Check if we have a handshake packet to transmit yet
	if !hostinfo.HandshakeReady {
		if !ixHandshakeStage0(c.f, hostinfo) {
			c.OutboundHandshakeTimer.Add(vpnIp, c.config.tryInterval*time.Duration(hostinfo.HandshakeCounter))
			return
		}
	}

	// Get a remotes object if we don't already have one.
	// This is mainly to protect us as this should never be the case
	// NB ^ This comment doesn't jive. It's how the thing gets initialized.
	// It's the common path. Should it update every time, in case a future LH query/queries give us more info?
	if hostinfo.remotes == nil {
		hostinfo.remotes = c.lightHouse.QueryCache(vpnIp)
	}

	remotes := hostinfo.remotes.CopyAddrs(c.mainHostMap.preferredRanges)
	remotesHaveChanged := !udp.AddrSlice(remotes).Equal(hostinfo.HandshakeLastRemotes)

	// We only care about a lighthouse trigger if we have new remotes to send to.
	// This is a very specific optimization for a fast lighthouse reply.
	if lighthouseTriggered && !remotesHaveChanged {
		// If we didn't return here a lighthouse could cause us to aggressively send handshakes
		return
	}

	hostinfo.HandshakeLastRemotes = remotes

	// TODO: this will generate a load of queries for hosts with only 1 ip
	// (such as ones registered to the lighthouse with only a private IP)
	// So we only do it one time after attempting 5 handshakes already.
	if len(remotes) <= 1 && hostinfo.HandshakeCounter == 5 {
		// If we only have 1 remote it is highly likely our query raced with the other host registered within the lighthouse
		// Our vpnIp here has a tunnel with a lighthouse but has yet to send a host update packet there so we only know about
		// the learned public ip for them. Query again to short circuit the promotion counter
		c.lightHouse.QueryServer(vpnIp, c.f)
	}

	// Send the handshake to all known ips, stage 2 takes care of assigning the hostinfo.remote based on the first to reply
	var sentTo []*udp.Addr
<<<<<<< HEAD
	var sentMultiport bool
	hostinfo.remotes.ForEach(c.pendingHostMap.preferredRanges, func(addr *udp.Addr, _ bool) {
=======
	hostinfo.remotes.ForEach(c.mainHostMap.preferredRanges, func(addr *udp.Addr, _ bool) {
>>>>>>> 87b628ba
		c.messageMetrics.Tx(header.Handshake, header.MessageSubType(hostinfo.HandshakePacket[0][1]), 1)
		err := c.outside.WriteTo(hostinfo.HandshakePacket[0], addr)
		if err != nil {
			hostinfo.logger(c.l).WithField("udpAddr", addr).
				WithField("initiatorIndex", hostinfo.localIndexId).
				WithField("handshake", m{"stage": 1, "style": "ix_psk0"}).
				WithError(err).Error("Failed to send handshake message")

		} else {
			sentTo = append(sentTo, addr)
		}

		// Attempt a multiport handshake if we are past the TxHandshakeDelay attempts
		if c.multiPort.TxHandshake && c.udpRaw != nil && hostinfo.HandshakeCounter >= c.multiPort.TxHandshakeDelay {
			sentMultiport = true
			// We need to re-allocate with 8 bytes at the start of SOCK_RAW
			raw := hostinfo.HandshakePacket[0x80]
			if raw == nil {
				raw = make([]byte, len(hostinfo.HandshakePacket[0])+udp.RawOverhead)
				copy(raw[udp.RawOverhead:], hostinfo.HandshakePacket[0])
				hostinfo.HandshakePacket[0x80] = raw
			}

			c.messageMetrics.Tx(header.Handshake, header.MessageSubType(hostinfo.HandshakePacket[0][1]), 1)
			err = c.udpRaw.WriteTo(raw, udp.RandomSendPort.UDPSendPort(c.multiPort.TxPorts), addr)
			if err != nil {
				hostinfo.logger(c.l).WithField("udpAddr", addr).
					WithField("initiatorIndex", hostinfo.localIndexId).
					WithField("handshake", m{"stage": 1, "style": "ix_psk0"}).
					WithError(err).Error("Failed to send handshake message")
			}
		}
	})

	// Don't be too noisy or confusing if we fail to send a handshake - if we don't get through we'll eventually log a timeout,
	// so only log when the list of remotes has changed
	if remotesHaveChanged {
		hostinfo.logger(c.l).WithField("udpAddrs", sentTo).
			WithField("initiatorIndex", hostinfo.localIndexId).
			WithField("handshake", m{"stage": 1, "style": "ix_psk0"}).
			WithField("multiportHandshake", sentMultiport).
			Info("Handshake message sent")
	} else if c.l.IsLevelEnabled(logrus.DebugLevel) {
		hostinfo.logger(c.l).WithField("udpAddrs", sentTo).
			WithField("initiatorIndex", hostinfo.localIndexId).
			WithField("handshake", m{"stage": 1, "style": "ix_psk0"}).
			Debug("Handshake message sent")
	}

	if c.config.useRelays && len(hostinfo.remotes.relays) > 0 {
		hostinfo.logger(c.l).WithField("relays", hostinfo.remotes.relays).Info("Attempt to relay through hosts")
		// Send a RelayRequest to all known Relay IP's
		for _, relay := range hostinfo.remotes.relays {
			// Don't relay to myself, and don't relay through the host I'm trying to connect to
			if *relay == vpnIp || *relay == c.lightHouse.myVpnIp {
				continue
			}
			relayHostInfo := c.mainHostMap.QueryVpnIp(*relay)
			if relayHostInfo == nil || relayHostInfo.remote == nil {
				hostinfo.logger(c.l).WithField("relay", relay.String()).Info("Establish tunnel to relay target")
				c.f.Handshake(*relay)
				continue
			}
			// Check the relay HostInfo to see if we already established a relay through it
			if existingRelay, ok := relayHostInfo.relayState.QueryRelayForByIp(vpnIp); ok {
				switch existingRelay.State {
				case Established:
					hostinfo.logger(c.l).WithField("relay", relay.String()).Info("Send handshake via relay")
					c.f.SendVia(relayHostInfo, existingRelay, hostinfo.HandshakePacket[0], make([]byte, 12), make([]byte, mtu), false)
				case Requested:
					hostinfo.logger(c.l).WithField("relay", relay.String()).Info("Re-send CreateRelay request")
					// Re-send the CreateRelay request, in case the previous one was lost.
					m := NebulaControl{
						Type:                NebulaControl_CreateRelayRequest,
						InitiatorRelayIndex: existingRelay.LocalIndex,
						RelayFromIp:         uint32(c.lightHouse.myVpnIp),
						RelayToIp:           uint32(vpnIp),
					}
					msg, err := m.Marshal()
					if err != nil {
						hostinfo.logger(c.l).
							WithError(err).
							Error("Failed to marshal Control message to create relay")
					} else {
						// This must send over the hostinfo, not over hm.Hosts[ip]
						c.f.SendMessageToHostInfo(header.Control, 0, relayHostInfo, msg, make([]byte, 12), make([]byte, mtu))
						c.l.WithFields(logrus.Fields{
							"relayFrom":           c.lightHouse.myVpnIp,
							"relayTo":             vpnIp,
							"initiatorRelayIndex": existingRelay.LocalIndex,
							"relay":               *relay}).
							Info("send CreateRelayRequest")
					}
				default:
					hostinfo.logger(c.l).
						WithField("vpnIp", vpnIp).
						WithField("state", existingRelay.State).
						WithField("relay", relayHostInfo.vpnIp).
						Errorf("Relay unexpected state")
				}
			} else {
				// No relays exist or requested yet.
				if relayHostInfo.remote != nil {
					idx, err := AddRelay(c.l, relayHostInfo, c.mainHostMap, vpnIp, nil, TerminalType, Requested)
					if err != nil {
						hostinfo.logger(c.l).WithField("relay", relay.String()).WithError(err).Info("Failed to add relay to hostmap")
					}

					m := NebulaControl{
						Type:                NebulaControl_CreateRelayRequest,
						InitiatorRelayIndex: idx,
						RelayFromIp:         uint32(c.lightHouse.myVpnIp),
						RelayToIp:           uint32(vpnIp),
					}
					msg, err := m.Marshal()
					if err != nil {
						hostinfo.logger(c.l).
							WithError(err).
							Error("Failed to marshal Control message to create relay")
					} else {
						c.f.SendMessageToHostInfo(header.Control, 0, relayHostInfo, msg, make([]byte, 12), make([]byte, mtu))
						c.l.WithFields(logrus.Fields{
							"relayFrom":           c.lightHouse.myVpnIp,
							"relayTo":             vpnIp,
							"initiatorRelayIndex": idx,
							"relay":               *relay}).
							Info("send CreateRelayRequest")
					}
				}
			}
		}
	}

	// If a lighthouse triggered this attempt then we are still in the timer wheel and do not need to re-add
	if !lighthouseTriggered {
		c.OutboundHandshakeTimer.Add(vpnIp, c.config.tryInterval*time.Duration(hostinfo.HandshakeCounter))
	}
}

// GetOrHandshake will try to find a hostinfo with a fully formed tunnel or start a new handshake if one is not present
// The 2nd argument will be true if the hostinfo is ready to transmit traffic
func (hm *HandshakeManager) GetOrHandshake(vpnIp iputil.VpnIp, cacheCb func(*HostInfo)) (*HostInfo, bool) {
	// Check the main hostmap and maintain a read lock if our host is not there
	hm.mainHostMap.RLock()
	if h, ok := hm.mainHostMap.Hosts[vpnIp]; ok {
		hm.mainHostMap.RUnlock()
		// Do not attempt promotion if you are a lighthouse
		if !hm.lightHouse.amLighthouse {
			h.TryPromoteBest(hm.mainHostMap.preferredRanges, hm.f)
		}
		return h, true
	}

	defer hm.mainHostMap.RUnlock()
	return hm.StartHandshake(vpnIp, cacheCb), false
}

// StartHandshake will ensure a handshake is currently being attempted for the provided vpn ip
func (hm *HandshakeManager) StartHandshake(vpnIp iputil.VpnIp, cacheCb func(*HostInfo)) *HostInfo {
	hm.Lock()

	if hostinfo, ok := hm.vpnIps[vpnIp]; ok {
		// We are already trying to handshake with this vpn ip
		if cacheCb != nil {
			cacheCb(hostinfo)
		}
		hm.Unlock()
		return hostinfo
	}

	hostinfo := &HostInfo{
		vpnIp:           vpnIp,
		HandshakePacket: make(map[uint8][]byte, 0),
		relayState: RelayState{
			relays:        map[iputil.VpnIp]struct{}{},
			relayForByIp:  map[iputil.VpnIp]*Relay{},
			relayForByIdx: map[uint32]*Relay{},
		},
	}

	hm.vpnIps[vpnIp] = hostinfo
	hm.metricInitiated.Inc(1)
	hm.OutboundHandshakeTimer.Add(vpnIp, hm.config.tryInterval)

	if cacheCb != nil {
		cacheCb(hostinfo)
	}

	// If this is a static host, we don't need to wait for the HostQueryReply
	// We can trigger the handshake right now
	_, doTrigger := hm.lightHouse.GetStaticHostList()[vpnIp]
	if !doTrigger {
		// Add any calculated remotes, and trigger early handshake if one found
		doTrigger = hm.lightHouse.addCalculatedRemotes(vpnIp)
	}

	if doTrigger {
		select {
		case hm.trigger <- vpnIp:
		default:
		}
	}

	hm.Unlock()
	hm.lightHouse.QueryServer(vpnIp, hm.f)
	return hostinfo
}

var (
	ErrExistingHostInfo    = errors.New("existing hostinfo")
	ErrAlreadySeen         = errors.New("already seen")
	ErrLocalIndexCollision = errors.New("local index collision")
)

// CheckAndComplete checks for any conflicts in the main and pending hostmap
// before adding hostinfo to main. If err is nil, it was added. Otherwise err will be:
//
// ErrAlreadySeen if we already have an entry in the hostmap that has seen the
// exact same handshake packet
//
// ErrExistingHostInfo if we already have an entry in the hostmap for this
// VpnIp and the new handshake was older than the one we currently have
//
// ErrLocalIndexCollision if we already have an entry in the main or pending
// hostmap for the hostinfo.localIndexId.
func (c *HandshakeManager) CheckAndComplete(hostinfo *HostInfo, handshakePacket uint8, f *Interface) (*HostInfo, error) {
	c.mainHostMap.Lock()
	defer c.mainHostMap.Unlock()
	c.Lock()
	defer c.Unlock()

	// Check if we already have a tunnel with this vpn ip
	existingHostInfo, found := c.mainHostMap.Hosts[hostinfo.vpnIp]
	if found && existingHostInfo != nil {
		testHostInfo := existingHostInfo
		for testHostInfo != nil {
			// Is it just a delayed handshake packet?
			if bytes.Equal(hostinfo.HandshakePacket[handshakePacket], testHostInfo.HandshakePacket[handshakePacket]) {
				return testHostInfo, ErrAlreadySeen
			}

			testHostInfo = testHostInfo.next
		}

		// Is this a newer handshake?
		if existingHostInfo.lastHandshakeTime >= hostinfo.lastHandshakeTime && !existingHostInfo.ConnectionState.initiator {
			return existingHostInfo, ErrExistingHostInfo
		}

		existingHostInfo.logger(c.l).Info("Taking new handshake")
	}

	existingIndex, found := c.mainHostMap.Indexes[hostinfo.localIndexId]
	if found {
		// We have a collision, but for a different hostinfo
		return existingIndex, ErrLocalIndexCollision
	}

	existingIndex, found = c.indexes[hostinfo.localIndexId]
	if found && existingIndex != hostinfo {
		// We have a collision, but for a different hostinfo
		return existingIndex, ErrLocalIndexCollision
	}

	existingRemoteIndex, found := c.mainHostMap.RemoteIndexes[hostinfo.remoteIndexId]
	if found && existingRemoteIndex != nil && existingRemoteIndex.vpnIp != hostinfo.vpnIp {
		// We have a collision, but this can happen since we can't control
		// the remote ID. Just log about the situation as a note.
		hostinfo.logger(c.l).
			WithField("remoteIndex", hostinfo.remoteIndexId).WithField("collision", existingRemoteIndex.vpnIp).
			Info("New host shadows existing host remoteIndex")
	}

	c.mainHostMap.unlockedAddHostInfo(hostinfo, f)
	return existingHostInfo, nil
}

// Complete is a simpler version of CheckAndComplete when we already know we
// won't have a localIndexId collision because we already have an entry in the
// pendingHostMap. An existing hostinfo is returned if there was one.
func (hm *HandshakeManager) Complete(hostinfo *HostInfo, f *Interface) {
	hm.mainHostMap.Lock()
	defer hm.mainHostMap.Unlock()
	hm.Lock()
	defer hm.Unlock()

	existingRemoteIndex, found := hm.mainHostMap.RemoteIndexes[hostinfo.remoteIndexId]
	if found && existingRemoteIndex != nil {
		// We have a collision, but this can happen since we can't control
		// the remote ID. Just log about the situation as a note.
		hostinfo.logger(hm.l).
			WithField("remoteIndex", hostinfo.remoteIndexId).WithField("collision", existingRemoteIndex.vpnIp).
			Info("New host shadows existing host remoteIndex")
	}

	// We need to remove from the pending hostmap first to avoid undoing work when after to the main hostmap.
	hm.unlockedDeleteHostInfo(hostinfo)
	hm.mainHostMap.unlockedAddHostInfo(hostinfo, f)
}

// allocateIndex generates a unique localIndexId for this HostInfo
// and adds it to the pendingHostMap. Will error if we are unable to generate
// a unique localIndexId
func (hm *HandshakeManager) allocateIndex(h *HostInfo) error {
	hm.mainHostMap.RLock()
	defer hm.mainHostMap.RUnlock()
	hm.Lock()
	defer hm.Unlock()

	for i := 0; i < 32; i++ {
		index, err := generateIndex(hm.l)
		if err != nil {
			return err
		}

		_, inPending := hm.indexes[index]
		_, inMain := hm.mainHostMap.Indexes[index]

		if !inMain && !inPending {
			h.localIndexId = index
			hm.indexes[index] = h
			return nil
		}
	}

	return errors.New("failed to generate unique localIndexId")
}

func (c *HandshakeManager) DeleteHostInfo(hostinfo *HostInfo) {
	c.Lock()
	defer c.Unlock()
	c.unlockedDeleteHostInfo(hostinfo)
}

func (c *HandshakeManager) unlockedDeleteHostInfo(hostinfo *HostInfo) {
	delete(c.vpnIps, hostinfo.vpnIp)
	if len(c.vpnIps) == 0 {
		c.vpnIps = map[iputil.VpnIp]*HostInfo{}
	}

	delete(c.indexes, hostinfo.localIndexId)
	if len(c.vpnIps) == 0 {
		c.indexes = map[uint32]*HostInfo{}
	}

	if c.l.Level >= logrus.DebugLevel {
		c.l.WithField("hostMap", m{"mapTotalSize": len(c.vpnIps),
			"vpnIp": hostinfo.vpnIp, "indexNumber": hostinfo.localIndexId, "remoteIndexNumber": hostinfo.remoteIndexId}).
			Debug("Pending hostmap hostInfo deleted")
	}
}

func (c *HandshakeManager) QueryVpnIp(vpnIp iputil.VpnIp) *HostInfo {
	c.RLock()
	defer c.RUnlock()
	return c.vpnIps[vpnIp]
}

func (c *HandshakeManager) QueryIndex(index uint32) *HostInfo {
	c.RLock()
	defer c.RUnlock()
	return c.indexes[index]
}

func (c *HandshakeManager) GetPreferredRanges() []*net.IPNet {
	return c.mainHostMap.preferredRanges
}

func (c *HandshakeManager) ForEachVpnIp(f controlEach) {
	c.RLock()
	defer c.RUnlock()

	for _, v := range c.vpnIps {
		f(v)
	}
}

func (c *HandshakeManager) ForEachIndex(f controlEach) {
	c.RLock()
	defer c.RUnlock()

	for _, v := range c.indexes {
		f(v)
	}
}

func (c *HandshakeManager) EmitStats() {
	c.RLock()
	hostLen := len(c.vpnIps)
	indexLen := len(c.indexes)
	c.RUnlock()

	metrics.GetOrRegisterGauge("hostmap.pending.hosts", nil).Update(int64(hostLen))
	metrics.GetOrRegisterGauge("hostmap.pending.indexes", nil).Update(int64(indexLen))
	c.mainHostMap.EmitStats()
}

// Utility functions below

func generateIndex(l *logrus.Logger) (uint32, error) {
	b := make([]byte, 4)

	// Let zero mean we don't know the ID, so don't generate zero
	var index uint32
	for index == 0 {
		_, err := rand.Read(b)
		if err != nil {
			l.Errorln(err)
			return 0, err
		}

		index = binary.BigEndian.Uint32(b)
	}

	if l.Level >= logrus.DebugLevel {
		l.WithField("index", index).
			Debug("Generated index")
	}
	return index, nil
}

func hsTimeout(tries int, interval time.Duration) time.Duration {
	return time.Duration(tries / 2 * ((2 * int(interval)) + (tries-1)*int(interval)))
}<|MERGE_RESOLUTION|>--- conflicted
+++ resolved
@@ -182,12 +182,8 @@
 
 	// Send the handshake to all known ips, stage 2 takes care of assigning the hostinfo.remote based on the first to reply
 	var sentTo []*udp.Addr
-<<<<<<< HEAD
 	var sentMultiport bool
-	hostinfo.remotes.ForEach(c.pendingHostMap.preferredRanges, func(addr *udp.Addr, _ bool) {
-=======
 	hostinfo.remotes.ForEach(c.mainHostMap.preferredRanges, func(addr *udp.Addr, _ bool) {
->>>>>>> 87b628ba
 		c.messageMetrics.Tx(header.Handshake, header.MessageSubType(hostinfo.HandshakePacket[0][1]), 1)
 		err := c.outside.WriteTo(hostinfo.HandshakePacket[0], addr)
 		if err != nil {
