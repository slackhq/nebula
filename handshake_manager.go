package nebula

import (
	"bytes"
	"context"
	"crypto/rand"
	"encoding/binary"
	"errors"
<<<<<<< HEAD
	"net"
=======
	"net/netip"
	"slices"
	"sync"
>>>>>>> f5d096dd
	"time"

	"github.com/rcrowley/go-metrics"
	"github.com/sirupsen/logrus"
	"github.com/slackhq/nebula/cert"
	"github.com/slackhq/nebula/header"
	"github.com/slackhq/nebula/udp"
	"github.com/wadey/synctrace"
)

const (
	DefaultHandshakeTryInterval   = time.Millisecond * 100
	DefaultHandshakeRetries       = 10
	DefaultHandshakeTriggerBuffer = 64
	DefaultUseRelays              = true
)

var (
	defaultHandshakeConfig = HandshakeConfig{
		tryInterval:   DefaultHandshakeTryInterval,
		retries:       DefaultHandshakeRetries,
		triggerBuffer: DefaultHandshakeTriggerBuffer,
		useRelays:     DefaultUseRelays,
	}
)

type HandshakeConfig struct {
	tryInterval   time.Duration
	retries       int64
	triggerBuffer int
	useRelays     bool

	messageMetrics *MessageMetrics
}

type HandshakeManager struct {
	// Mutex for interacting with the vpnIps and indexes maps
	synctrace.RWMutex

	vpnIps  map[netip.Addr]*HandshakeHostInfo
	indexes map[uint32]*HandshakeHostInfo

	mainHostMap            *HostMap
	lightHouse             *LightHouse
	outside                udp.Conn
	config                 HandshakeConfig
	OutboundHandshakeTimer *LockingTimerWheel[netip.Addr]
	messageMetrics         *MessageMetrics
	metricInitiated        metrics.Counter
	metricTimedOut         metrics.Counter
	f                      *Interface
	l                      *logrus.Logger

	// can be used to trigger outbound handshake for the given vpnIp
	trigger chan netip.Addr
}

type HandshakeHostInfo struct {
	synctrace.Mutex

	startTime   time.Time        // Time that we first started trying with this handshake
	ready       bool             // Is the handshake ready
	counter     int64            // How many attempts have we made so far
	lastRemotes []netip.AddrPort // Remotes that we sent to during the previous attempt
	packetStore []*cachedPacket  // A set of packets to be transmitted once the handshake completes

	hostinfo *HostInfo
}

func (hh *HandshakeHostInfo) cachePacket(l *logrus.Logger, t header.MessageType, st header.MessageSubType, packet []byte, f packetCallback, m *cachedPacketMetrics) {
	if len(hh.packetStore) < 100 {
		tempPacket := make([]byte, len(packet))
		copy(tempPacket, packet)

		hh.packetStore = append(hh.packetStore, &cachedPacket{t, st, f, tempPacket})
		if l.Level >= logrus.DebugLevel {
			hh.hostinfo.logger(l).
				WithField("length", len(hh.packetStore)).
				WithField("stored", true).
				Debugf("Packet store")
		}

	} else {
		m.dropped.Inc(1)

		if l.Level >= logrus.DebugLevel {
			hh.hostinfo.logger(l).
				WithField("length", len(hh.packetStore)).
				WithField("stored", false).
				Debugf("Packet store")
		}
	}
}

func NewHandshakeManager(l *logrus.Logger, mainHostMap *HostMap, lightHouse *LightHouse, outside udp.Conn, config HandshakeConfig) *HandshakeManager {
	return &HandshakeManager{
<<<<<<< HEAD
		RWMutex:                synctrace.NewRWMutex("handshake-manager"),
		vpnIps:                 map[iputil.VpnIp]*HandshakeHostInfo{},
=======
		vpnIps:                 map[netip.Addr]*HandshakeHostInfo{},
>>>>>>> f5d096dd
		indexes:                map[uint32]*HandshakeHostInfo{},
		mainHostMap:            mainHostMap,
		lightHouse:             lightHouse,
		outside:                outside,
		config:                 config,
		trigger:                make(chan netip.Addr, config.triggerBuffer),
		OutboundHandshakeTimer: NewLockingTimerWheel[netip.Addr](config.tryInterval, hsTimeout(config.retries, config.tryInterval)),
		messageMetrics:         config.messageMetrics,
		metricInitiated:        metrics.GetOrRegisterCounter("handshake_manager.initiated", nil),
		metricTimedOut:         metrics.GetOrRegisterCounter("handshake_manager.timed_out", nil),
		l:                      l,
	}
}

func (hm *HandshakeManager) Run(ctx context.Context) {
	clockSource := time.NewTicker(hm.config.tryInterval)
	defer clockSource.Stop()

	for {
		select {
		case <-ctx.Done():
			return
		case vpnIP := <-hm.trigger:
			hm.handleOutbound(vpnIP, true)
		case now := <-clockSource.C:
			hm.NextOutboundHandshakeTimerTick(now)
		}
	}
}

func (hm *HandshakeManager) HandleIncoming(addr netip.AddrPort, via *ViaSender, packet []byte, h *header.H) {
	// First remote allow list check before we know the vpnIp
	if addr.IsValid() {
		if !hm.lightHouse.GetRemoteAllowList().AllowUnknownVpnAddr(addr.Addr()) {
			hm.l.WithField("udpAddr", addr).Debug("lighthouse.remote_allow_list denied incoming handshake")
			return
		}
	}

	switch h.Subtype {
	case header.HandshakeIXPSK0:
		switch h.MessageCounter {
		case 1:
			ixHandshakeStage1(hm.f, addr, via, packet, h)

		case 2:
			newHostinfo := hm.queryIndex(h.RemoteIndex)
			tearDown := ixHandshakeStage2(hm.f, addr, via, newHostinfo, packet, h)
			if tearDown && newHostinfo != nil {
				hm.DeleteHostInfo(newHostinfo.hostinfo)
			}
		}
	}
}

func (hm *HandshakeManager) NextOutboundHandshakeTimerTick(now time.Time) {
	hm.OutboundHandshakeTimer.Advance(now)
	for {
		vpnIp, has := hm.OutboundHandshakeTimer.Purge()
		if !has {
			break
		}
		hm.handleOutbound(vpnIp, false)
	}
}

func (hm *HandshakeManager) handleOutbound(vpnIp netip.Addr, lighthouseTriggered bool) {
	hh := hm.queryVpnIp(vpnIp)
	if hh == nil {
		return
	}
	hh.Lock()
	defer hh.Unlock()

	hostinfo := hh.hostinfo
	// If we are out of time, clean up
	if hh.counter >= hm.config.retries {
		hh.hostinfo.logger(hm.l).WithField("udpAddrs", hh.hostinfo.remotes.CopyAddrs(hm.mainHostMap.GetPreferredRanges())).
			WithField("initiatorIndex", hh.hostinfo.localIndexId).
			WithField("remoteIndex", hh.hostinfo.remoteIndexId).
			WithField("handshake", m{"stage": 1, "style": "ix_psk0"}).
			WithField("durationNs", time.Since(hh.startTime).Nanoseconds()).
			Info("Handshake timed out")
		hm.metricTimedOut.Inc(1)
		hm.DeleteHostInfo(hostinfo)
		return
	}

	// Increment the counter to increase our delay, linear backoff
	hh.counter++

	// Check if we have a handshake packet to transmit yet
	if !hh.ready {
		if !ixHandshakeStage0(hm.f, hh) {
			hm.OutboundHandshakeTimer.Add(vpnIp, hm.config.tryInterval*time.Duration(hh.counter))
			return
		}
	}

	// Get a remotes object if we don't already have one.
	// This is mainly to protect us as this should never be the case
	// NB ^ This comment doesn't jive. It's how the thing gets initialized.
	// It's the common path. Should it update every time, in case a future LH query/queries give us more info?
	if hostinfo.remotes == nil {
		hostinfo.remotes = hm.lightHouse.QueryCache([]netip.Addr{vpnIp})
	}

	remotes := hostinfo.remotes.CopyAddrs(hm.mainHostMap.GetPreferredRanges())
	remotesHaveChanged := !slices.Equal(remotes, hh.lastRemotes)

	// We only care about a lighthouse trigger if we have new remotes to send to.
	// This is a very specific optimization for a fast lighthouse reply.
	if lighthouseTriggered && !remotesHaveChanged {
		// If we didn't return here a lighthouse could cause us to aggressively send handshakes
		return
	}

	hh.lastRemotes = remotes

	// This will generate a load of queries for hosts with only 1 ip
	// (such as ones registered to the lighthouse with only a private IP)
	// So we only do it one time after attempting 5 handshakes already.
	if len(remotes) <= 1 && hh.counter == 5 {
		// If we only have 1 remote it is highly likely our query raced with the other host registered within the lighthouse
		// Our vpnIp here has a tunnel with a lighthouse but has yet to send a host update packet there so we only know about
		// the learned public ip for them. Query again to short circuit the promotion counter
		hm.lightHouse.QueryServer(vpnIp)
	}

	// Send the handshake to all known ips, stage 2 takes care of assigning the hostinfo.remote based on the first to reply
	var sentTo []netip.AddrPort
	hostinfo.remotes.ForEach(hm.mainHostMap.GetPreferredRanges(), func(addr netip.AddrPort, _ bool) {
		hm.messageMetrics.Tx(header.Handshake, header.MessageSubType(hostinfo.HandshakePacket[0][1]), 1)
		err := hm.outside.WriteTo(hostinfo.HandshakePacket[0], addr)
		if err != nil {
			hostinfo.logger(hm.l).WithField("udpAddr", addr).
				WithField("initiatorIndex", hostinfo.localIndexId).
				WithField("handshake", m{"stage": 1, "style": "ix_psk0"}).
				WithError(err).Error("Failed to send handshake message")

		} else {
			sentTo = append(sentTo, addr)
		}
	})

	// Don't be too noisy or confusing if we fail to send a handshake - if we don't get through we'll eventually log a timeout,
	// so only log when the list of remotes has changed
	if remotesHaveChanged {
		hostinfo.logger(hm.l).WithField("udpAddrs", sentTo).
			WithField("initiatorIndex", hostinfo.localIndexId).
			WithField("handshake", m{"stage": 1, "style": "ix_psk0"}).
			Info("Handshake message sent")
	} else if hm.l.Level >= logrus.DebugLevel {
		hostinfo.logger(hm.l).WithField("udpAddrs", sentTo).
			WithField("initiatorIndex", hostinfo.localIndexId).
			WithField("handshake", m{"stage": 1, "style": "ix_psk0"}).
			Debug("Handshake message sent")
	}

	if hm.config.useRelays && len(hostinfo.remotes.relays) > 0 {
		hostinfo.logger(hm.l).WithField("relays", hostinfo.remotes.relays).Info("Attempt to relay through hosts")
		// Send a RelayRequest to all known Relay IP's
		for _, relay := range hostinfo.remotes.relays {
			// Don't relay to myself
			if relay == vpnIp {
				continue
			}

			// Don't relay through the host I'm trying to connect to
			_, found := hm.f.myVpnAddrsTable.Lookup(relay)
			if found {
				continue
			}

			relayHostInfo := hm.mainHostMap.QueryVpnAddr(relay)
			if relayHostInfo == nil || !relayHostInfo.remote.IsValid() {
				hostinfo.logger(hm.l).WithField("relay", relay.String()).Info("Establish tunnel to relay target")
				hm.f.Handshake(relay)
				continue
			}
			// Check the relay HostInfo to see if we already established a relay through
			existingRelay, ok := relayHostInfo.relayState.QueryRelayForByIp(vpnIp)
			if !ok {
				// No relays exist or requested yet.
				if relayHostInfo.remote.IsValid() {
					idx, err := AddRelay(hm.l, relayHostInfo, hm.mainHostMap, vpnIp, nil, TerminalType, Requested)
					if err != nil {
						hostinfo.logger(hm.l).WithField("relay", relay.String()).WithError(err).Info("Failed to add relay to hostmap")
					}

					m := NebulaControl{
						Type:                NebulaControl_CreateRelayRequest,
						InitiatorRelayIndex: idx,
					}

					switch relayHostInfo.GetCert().Certificate.Version() {
					case cert.Version1:
						if !hm.f.myVpnAddrs[0].Is4() {
							hostinfo.logger(hm.l).Error("can not establish v1 relay with a v6 network because the relay is not running a current nebula version")
							continue
						}

						if !vpnIp.Is4() {
							hostinfo.logger(hm.l).Error("can not establish v1 relay with a v6 remote network because the relay is not running a current nebula version")
							continue
						}

						b := hm.f.myVpnAddrs[0].As4()
						m.OldRelayFromAddr = binary.BigEndian.Uint32(b[:])
						b = vpnIp.As4()
						m.OldRelayToAddr = binary.BigEndian.Uint32(b[:])
					case cert.Version2:
						m.RelayFromAddr = netAddrToProtoAddr(hm.f.myVpnAddrs[0])
						m.RelayToAddr = netAddrToProtoAddr(vpnIp)
					default:
						hostinfo.logger(hm.l).Error("Unknown certificate version found while creating relay")
						continue
					}

					msg, err := m.Marshal()
					if err != nil {
						hostinfo.logger(hm.l).
							WithError(err).
							Error("Failed to marshal Control message to create relay")
					} else {
						hm.f.SendMessageToHostInfo(header.Control, 0, relayHostInfo, msg, make([]byte, 12), make([]byte, mtu))
						hm.l.WithFields(logrus.Fields{
							"relayFrom":           hm.f.myVpnAddrs[0],
							"relayTo":             vpnIp,
							"initiatorRelayIndex": idx,
							"relay":               relay}).
							Info("send CreateRelayRequest")
					}
				}
				continue
			}

			switch existingRelay.State {
			case Established:
				hostinfo.logger(hm.l).WithField("relay", relay.String()).Info("Send handshake via relay")
				hm.f.SendVia(relayHostInfo, existingRelay, hostinfo.HandshakePacket[0], make([]byte, 12), make([]byte, mtu), false)
			case Disestablished:
				// Mark this relay as 'requested'
				relayHostInfo.relayState.UpdateRelayForByIpState(vpnIp, Requested)
				fallthrough
			case Requested:
				hostinfo.logger(hm.l).WithField("relay", relay.String()).Info("Re-send CreateRelay request")
				// Re-send the CreateRelay request, in case the previous one was lost.
				m := NebulaControl{
					Type:                NebulaControl_CreateRelayRequest,
					InitiatorRelayIndex: existingRelay.LocalIndex,
				}

				switch relayHostInfo.GetCert().Certificate.Version() {
				case cert.Version1:
					if !hm.f.myVpnAddrs[0].Is4() {
						hostinfo.logger(hm.l).Error("can not establish v1 relay with a v6 network because the relay is not running a current nebula version")
						continue
					}

					if !vpnIp.Is4() {
						hostinfo.logger(hm.l).Error("can not establish v1 relay with a v6 remote network because the relay is not running a current nebula version")
						continue
					}

					b := hm.f.myVpnAddrs[0].As4()
					m.OldRelayFromAddr = binary.BigEndian.Uint32(b[:])
					b = vpnIp.As4()
					m.OldRelayToAddr = binary.BigEndian.Uint32(b[:])
				case cert.Version2:
					m.RelayFromAddr = netAddrToProtoAddr(hm.f.myVpnAddrs[0])
					m.RelayToAddr = netAddrToProtoAddr(vpnIp)
				default:
					hostinfo.logger(hm.l).Error("Unknown certificate version found while creating relay")
					continue
				}
				msg, err := m.Marshal()
				if err != nil {
					hostinfo.logger(hm.l).
						WithError(err).
						Error("Failed to marshal Control message to create relay")
				} else {
					// This must send over the hostinfo, not over hm.Hosts[ip]
					hm.f.SendMessageToHostInfo(header.Control, 0, relayHostInfo, msg, make([]byte, 12), make([]byte, mtu))
					hm.l.WithFields(logrus.Fields{
						"relayFrom":           hm.f.myVpnAddrs[0],
						"relayTo":             vpnIp,
						"initiatorRelayIndex": existingRelay.LocalIndex,
						"relay":               relay}).
						Info("send CreateRelayRequest")
				}
			case PeerRequested:
				// PeerRequested only occurs in Forwarding relays, not Terminal relays, and this is a Terminal relay case.
				fallthrough
			default:
				hostinfo.logger(hm.l).
					WithField("vpnIp", vpnIp).
					WithField("state", existingRelay.State).
					WithField("relay", relay).
					Errorf("Relay unexpected state")

			}
		}
	}

	// If a lighthouse triggered this attempt then we are still in the timer wheel and do not need to re-add
	if !lighthouseTriggered {
		hm.OutboundHandshakeTimer.Add(vpnIp, hm.config.tryInterval*time.Duration(hh.counter))
	}
}

// GetOrHandshake will try to find a hostinfo with a fully formed tunnel or start a new handshake if one is not present
// The 2nd argument will be true if the hostinfo is ready to transmit traffic
func (hm *HandshakeManager) GetOrHandshake(vpnIp netip.Addr, cacheCb func(*HandshakeHostInfo)) (*HostInfo, bool) {
	hm.mainHostMap.RLock()
	h, ok := hm.mainHostMap.Hosts[vpnIp]
	hm.mainHostMap.RUnlock()

	if ok {
		// Do not attempt promotion if you are a lighthouse
		if !hm.lightHouse.amLighthouse {
			h.TryPromoteBest(hm.mainHostMap.GetPreferredRanges(), hm.f)
		}
		return h, true
	}

	return hm.StartHandshake(vpnIp, cacheCb), false
}

// StartHandshake will ensure a handshake is currently being attempted for the provided vpn ip
func (hm *HandshakeManager) StartHandshake(vpnAddr netip.Addr, cacheCb func(*HandshakeHostInfo)) *HostInfo {
	hm.Lock()

	if hh, ok := hm.vpnIps[vpnAddr]; ok {
		// We are already trying to handshake with this vpn ip
		if cacheCb != nil {
			cacheCb(hh)
		}
		hm.Unlock()
		return hh.hostinfo
	}

	hostinfo := &HostInfo{
		vpnAddrs:        []netip.Addr{vpnAddr},
		HandshakePacket: make(map[uint8][]byte, 0),
		relayState: RelayState{
<<<<<<< HEAD
			RWMutex:       synctrace.NewRWMutex("relay-state"),
			relays:        map[iputil.VpnIp]struct{}{},
			relayForByIp:  map[iputil.VpnIp]*Relay{},
			relayForByIdx: map[uint32]*Relay{},
=======
			relays:         map[netip.Addr]struct{}{},
			relayForByAddr: map[netip.Addr]*Relay{},
			relayForByIdx:  map[uint32]*Relay{},
>>>>>>> f5d096dd
		},
	}

	hh := &HandshakeHostInfo{
		Mutex:     synctrace.NewMutex("handshake-hostinfo"),
		hostinfo:  hostinfo,
		startTime: time.Now(),
	}
	hm.vpnIps[vpnAddr] = hh
	hm.metricInitiated.Inc(1)
	hm.OutboundHandshakeTimer.Add(vpnAddr, hm.config.tryInterval)

	if cacheCb != nil {
		cacheCb(hh)
	}

	// If this is a static host, we don't need to wait for the HostQueryReply
	// We can trigger the handshake right now
	_, doTrigger := hm.lightHouse.GetStaticHostList()[vpnAddr]
	if !doTrigger {
		// Add any calculated remotes, and trigger early handshake if one found
		doTrigger = hm.lightHouse.addCalculatedRemotes(vpnAddr)
	}

	if doTrigger {
		select {
		case hm.trigger <- vpnAddr:
		default:
		}
	}

	hm.Unlock()
	hm.lightHouse.QueryServer(vpnAddr)
	return hostinfo
}

var (
	ErrExistingHostInfo    = errors.New("existing hostinfo")
	ErrAlreadySeen         = errors.New("already seen")
	ErrLocalIndexCollision = errors.New("local index collision")
)

// CheckAndComplete checks for any conflicts in the main and pending hostmap
// before adding hostinfo to main. If err is nil, it was added. Otherwise err will be:
//
// ErrAlreadySeen if we already have an entry in the hostmap that has seen the
// exact same handshake packet
//
// ErrExistingHostInfo if we already have an entry in the hostmap for this
// VpnIp and the new handshake was older than the one we currently have
//
// ErrLocalIndexCollision if we already have an entry in the main or pending
// hostmap for the hostinfo.localIndexId.
func (hm *HandshakeManager) CheckAndComplete(hostinfo *HostInfo, handshakePacket uint8, f *Interface) (*HostInfo, error) {
	hm.mainHostMap.Lock()
	defer hm.mainHostMap.Unlock()
	hm.Lock()
	defer hm.Unlock()

	// Check if we already have a tunnel with this vpn ip
	existingHostInfo, found := hm.mainHostMap.Hosts[hostinfo.vpnAddrs[0]]
	if found && existingHostInfo != nil {
		testHostInfo := existingHostInfo
		for testHostInfo != nil {
			// Is it just a delayed handshake packet?
			if bytes.Equal(hostinfo.HandshakePacket[handshakePacket], testHostInfo.HandshakePacket[handshakePacket]) {
				return testHostInfo, ErrAlreadySeen
			}

			testHostInfo = testHostInfo.next
		}

		// Is this a newer handshake?
		if existingHostInfo.lastHandshakeTime >= hostinfo.lastHandshakeTime && !existingHostInfo.ConnectionState.initiator {
			return existingHostInfo, ErrExistingHostInfo
		}

		existingHostInfo.logger(hm.l).Info("Taking new handshake")
	}

	existingIndex, found := hm.mainHostMap.Indexes[hostinfo.localIndexId]
	if found {
		// We have a collision, but for a different hostinfo
		return existingIndex, ErrLocalIndexCollision
	}

	existingPendingIndex, found := hm.indexes[hostinfo.localIndexId]
	if found && existingPendingIndex.hostinfo != hostinfo {
		// We have a collision, but for a different hostinfo
		return existingPendingIndex.hostinfo, ErrLocalIndexCollision
	}

	existingRemoteIndex, found := hm.mainHostMap.RemoteIndexes[hostinfo.remoteIndexId]
	if found && existingRemoteIndex != nil && existingRemoteIndex.vpnAddrs[0] != hostinfo.vpnAddrs[0] {
		// We have a collision, but this can happen since we can't control
		// the remote ID. Just log about the situation as a note.
		hostinfo.logger(hm.l).
			WithField("remoteIndex", hostinfo.remoteIndexId).WithField("collision", existingRemoteIndex.vpnAddrs).
			Info("New host shadows existing host remoteIndex")
	}

	hm.mainHostMap.unlockedAddHostInfo(hostinfo, f)
	return existingHostInfo, nil
}

// Complete is a simpler version of CheckAndComplete when we already know we
// won't have a localIndexId collision because we already have an entry in the
// pendingHostMap. An existing hostinfo is returned if there was one.
func (hm *HandshakeManager) Complete(hostinfo *HostInfo, f *Interface) {
	hm.mainHostMap.Lock()
	defer hm.mainHostMap.Unlock()
	hm.Lock()
	defer hm.Unlock()

	existingRemoteIndex, found := hm.mainHostMap.RemoteIndexes[hostinfo.remoteIndexId]
	if found && existingRemoteIndex != nil {
		// We have a collision, but this can happen since we can't control
		// the remote ID. Just log about the situation as a note.
		hostinfo.logger(hm.l).
			WithField("remoteIndex", hostinfo.remoteIndexId).WithField("collision", existingRemoteIndex.vpnAddrs).
			Info("New host shadows existing host remoteIndex")
	}

	// We need to remove from the pending hostmap first to avoid undoing work when after to the main hostmap.
	hm.unlockedDeleteHostInfo(hostinfo)
	hm.mainHostMap.unlockedAddHostInfo(hostinfo, f)
}

// allocateIndex generates a unique localIndexId for this HostInfo
// and adds it to the pendingHostMap. Will error if we are unable to generate
// a unique localIndexId
func (hm *HandshakeManager) allocateIndex(hh *HandshakeHostInfo) error {
	hm.mainHostMap.RLock()
	defer hm.mainHostMap.RUnlock()
	hm.Lock()
	defer hm.Unlock()

	for i := 0; i < 32; i++ {
		index, err := generateIndex(hm.l)
		if err != nil {
			return err
		}

		_, inPending := hm.indexes[index]
		_, inMain := hm.mainHostMap.Indexes[index]

		if !inMain && !inPending {
			hh.hostinfo.localIndexId = index
			hm.indexes[index] = hh
			return nil
		}
	}

	return errors.New("failed to generate unique localIndexId")
}

func (hm *HandshakeManager) DeleteHostInfo(hostinfo *HostInfo) {
	hm.Lock()
	defer hm.Unlock()
	hm.unlockedDeleteHostInfo(hostinfo)
}

func (hm *HandshakeManager) unlockedDeleteHostInfo(hostinfo *HostInfo) {
	for _, addr := range hostinfo.vpnAddrs {
		delete(hm.vpnIps, addr)
	}

	if len(hm.vpnIps) == 0 {
		hm.vpnIps = map[netip.Addr]*HandshakeHostInfo{}
	}

	delete(hm.indexes, hostinfo.localIndexId)
	if len(hm.indexes) == 0 {
		hm.indexes = map[uint32]*HandshakeHostInfo{}
	}

	if hm.l.Level >= logrus.DebugLevel {
		hm.l.WithField("hostMap", m{"mapTotalSize": len(hm.vpnIps),
			"vpnAddrs": hostinfo.vpnAddrs, "indexNumber": hostinfo.localIndexId, "remoteIndexNumber": hostinfo.remoteIndexId}).
			Debug("Pending hostmap hostInfo deleted")
	}
}

func (hm *HandshakeManager) QueryVpnAddr(vpnIp netip.Addr) *HostInfo {
	hh := hm.queryVpnIp(vpnIp)
	if hh != nil {
		return hh.hostinfo
	}
	return nil

}

func (hm *HandshakeManager) queryVpnIp(vpnIp netip.Addr) *HandshakeHostInfo {
	hm.RLock()
	defer hm.RUnlock()
	return hm.vpnIps[vpnIp]
}

func (hm *HandshakeManager) QueryIndex(index uint32) *HostInfo {
	hh := hm.queryIndex(index)
	if hh != nil {
		return hh.hostinfo
	}
	return nil
}

func (hm *HandshakeManager) queryIndex(index uint32) *HandshakeHostInfo {
	hm.RLock()
	defer hm.RUnlock()
	return hm.indexes[index]
}

func (hm *HandshakeManager) GetPreferredRanges() []netip.Prefix {
	return hm.mainHostMap.GetPreferredRanges()
}

func (hm *HandshakeManager) ForEachVpnAddr(f controlEach) {
	hm.RLock()
	defer hm.RUnlock()

	for _, v := range hm.vpnIps {
		f(v.hostinfo)
	}
}

func (hm *HandshakeManager) ForEachIndex(f controlEach) {
	hm.RLock()
	defer hm.RUnlock()

	for _, v := range hm.indexes {
		f(v.hostinfo)
	}
}

func (hm *HandshakeManager) EmitStats() {
	hm.RLock()
	hostLen := len(hm.vpnIps)
	indexLen := len(hm.indexes)
	hm.RUnlock()

	metrics.GetOrRegisterGauge("hostmap.pending.hosts", nil).Update(int64(hostLen))
	metrics.GetOrRegisterGauge("hostmap.pending.indexes", nil).Update(int64(indexLen))
	hm.mainHostMap.EmitStats()
}

// Utility functions below

func generateIndex(l *logrus.Logger) (uint32, error) {
	b := make([]byte, 4)

	// Let zero mean we don't know the ID, so don't generate zero
	var index uint32
	for index == 0 {
		_, err := rand.Read(b)
		if err != nil {
			l.Errorln(err)
			return 0, err
		}

		index = binary.BigEndian.Uint32(b)
	}

	if l.Level >= logrus.DebugLevel {
		l.WithField("index", index).
			Debug("Generated index")
	}
	return index, nil
}

func hsTimeout(tries int64, interval time.Duration) time.Duration {
	return time.Duration(tries / 2 * ((2 * int64(interval)) + (tries-1)*int64(interval)))
}<|MERGE_RESOLUTION|>--- conflicted
+++ resolved
@@ -6,13 +6,8 @@
 	"crypto/rand"
 	"encoding/binary"
 	"errors"
-<<<<<<< HEAD
-	"net"
-=======
 	"net/netip"
 	"slices"
-	"sync"
->>>>>>> f5d096dd
 	"time"
 
 	"github.com/rcrowley/go-metrics"
@@ -109,12 +104,8 @@
 
 func NewHandshakeManager(l *logrus.Logger, mainHostMap *HostMap, lightHouse *LightHouse, outside udp.Conn, config HandshakeConfig) *HandshakeManager {
 	return &HandshakeManager{
-<<<<<<< HEAD
 		RWMutex:                synctrace.NewRWMutex("handshake-manager"),
-		vpnIps:                 map[iputil.VpnIp]*HandshakeHostInfo{},
-=======
 		vpnIps:                 map[netip.Addr]*HandshakeHostInfo{},
->>>>>>> f5d096dd
 		indexes:                map[uint32]*HandshakeHostInfo{},
 		mainHostMap:            mainHostMap,
 		lightHouse:             lightHouse,
@@ -461,16 +452,10 @@
 		vpnAddrs:        []netip.Addr{vpnAddr},
 		HandshakePacket: make(map[uint8][]byte, 0),
 		relayState: RelayState{
-<<<<<<< HEAD
-			RWMutex:       synctrace.NewRWMutex("relay-state"),
-			relays:        map[iputil.VpnIp]struct{}{},
-			relayForByIp:  map[iputil.VpnIp]*Relay{},
-			relayForByIdx: map[uint32]*Relay{},
-=======
+			RWMutex:        synctrace.NewRWMutex("relay-state"),
 			relays:         map[netip.Addr]struct{}{},
 			relayForByAddr: map[netip.Addr]*Relay{},
 			relayForByIdx:  map[uint32]*Relay{},
->>>>>>> f5d096dd
 		},
 	}
 
