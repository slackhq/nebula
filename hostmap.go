package nebula

import (
	"context"
	"errors"
	"fmt"
	"net"
	"sync"
	"sync/atomic"
	"time"

	"github.com/rcrowley/go-metrics"
	"github.com/sirupsen/logrus"
	"github.com/slackhq/nebula/cert"
	"github.com/slackhq/nebula/cidr"
	"github.com/slackhq/nebula/header"
	"github.com/slackhq/nebula/iputil"
	"github.com/slackhq/nebula/udp"
)

//const ProbeLen = 100
const PromoteEvery = 1000
const ReQueryEvery = 5000
const MaxRemotes = 10

// How long we should prevent roaming back to the previous IP.
// This helps prevent flapping due to packets already in flight
const RoamingSuppressSeconds = 2

type HostMap struct {
	sync.RWMutex    //Because we concurrently read and write to our maps
	name            string
	Indexes         map[uint32]*HostInfo
	RemoteIndexes   map[uint32]*HostInfo
	Hosts           map[iputil.VpnIp]*HostInfo
	preferredRanges []*net.IPNet
	vpnCIDR         *net.IPNet
	unsafeRoutes    *cidr.Tree4
	metricsEnabled  bool
	l               *logrus.Logger
}

type HostInfo struct {
	sync.RWMutex

	remote            *udp.Addr
	remotes           *RemoteList
	promoteCounter    uint32
	ConnectionState   *ConnectionState
	handshakeStart    time.Time        //todo: this an entry in the handshake manager
	HandshakeReady    bool             //todo: being in the manager means you are ready
	HandshakeCounter  int              //todo: another handshake manager entry
	HandshakeComplete bool             //todo: this should go away in favor of ConnectionState.ready
	HandshakePacket   map[uint8][]byte //todo: this is other handshake manager entry
	packetStore       []*cachedPacket  //todo: this is other handshake manager entry
	remoteIndexId     uint32
	localIndexId      uint32
	vpnIp             iputil.VpnIp
	recvError         int
	remoteCidr        *cidr.Tree4

	// lastRebindCount is the other side of Interface.rebindCount, if these values don't match then we need to ask LH
	// for a punch from the remote end of this tunnel. The goal being to prime their conntrack for our traffic just like
	// with a handshake
	lastRebindCount int8

	// lastHandshakeTime records the time the remote side told us about at the stage when the handshake was completed locally
	// Stage 1 packet will contain it if I am a responder, stage 2 packet if I am an initiator
	// This is used to avoid an attack where a handshake packet is replayed after some time
	lastHandshakeTime uint64

	lastRoam       time.Time
	lastRoamRemote *udp.Addr
}

type cachedPacket struct {
	messageType    header.MessageType
	messageSubType header.MessageSubType
	callback       packetCallback
	packet         []byte
}

type packetCallback func(t header.MessageType, st header.MessageSubType, h *HostInfo, p, nb, out []byte)

type cachedPacketMetrics struct {
	sent    metrics.Counter
	dropped metrics.Counter
}

func NewHostMap(l *logrus.Logger, name string, vpnCIDR *net.IPNet, preferredRanges []*net.IPNet) *HostMap {
	h := map[iputil.VpnIp]*HostInfo{}
	i := map[uint32]*HostInfo{}
	r := map[uint32]*HostInfo{}
	m := HostMap{
		name:            name,
		Indexes:         i,
		RemoteIndexes:   r,
		Hosts:           h,
		preferredRanges: preferredRanges,
		vpnCIDR:         vpnCIDR,
		unsafeRoutes:    cidr.NewTree4(),
		l:               l,
	}
	return &m
}

// UpdateStats takes a name and reports host and index counts to the stats collection system
func (hm *HostMap) EmitStats(name string) {
	hm.RLock()
	hostLen := len(hm.Hosts)
	indexLen := len(hm.Indexes)
	remoteIndexLen := len(hm.RemoteIndexes)
	hm.RUnlock()

	metrics.GetOrRegisterGauge("hostmap."+name+".hosts", nil).Update(int64(hostLen))
	metrics.GetOrRegisterGauge("hostmap."+name+".indexes", nil).Update(int64(indexLen))
	metrics.GetOrRegisterGauge("hostmap."+name+".remoteIndexes", nil).Update(int64(remoteIndexLen))
}

func (hm *HostMap) GetIndexByVpnIp(vpnIp iputil.VpnIp) (uint32, error) {
	hm.RLock()
	if i, ok := hm.Hosts[vpnIp]; ok {
		index := i.localIndexId
		hm.RUnlock()
		return index, nil
	}
	hm.RUnlock()
	return 0, errors.New("vpn IP not found")
}

func (hm *HostMap) Add(ip iputil.VpnIp, hostinfo *HostInfo) {
	hm.Lock()
	hm.Hosts[ip] = hostinfo
	hm.Unlock()
}

func (hm *HostMap) AddVpnIp(vpnIp iputil.VpnIp) *HostInfo {
	h := &HostInfo{}
	hm.RLock()
	if _, ok := hm.Hosts[vpnIp]; !ok {
		hm.RUnlock()
		h = &HostInfo{
			promoteCounter:  0,
			vpnIp:           vpnIp,
			HandshakePacket: make(map[uint8][]byte, 0),
		}
		hm.Lock()
		hm.Hosts[vpnIp] = h
		hm.Unlock()
		return h
	} else {
		h = hm.Hosts[vpnIp]
		hm.RUnlock()
		return h
	}
}

func (hm *HostMap) DeleteVpnIp(vpnIp iputil.VpnIp) {
	hm.Lock()
	delete(hm.Hosts, vpnIp)
	if len(hm.Hosts) == 0 {
		hm.Hosts = map[iputil.VpnIp]*HostInfo{}
	}
	hm.Unlock()

	if hm.l.Level >= logrus.DebugLevel {
		hm.l.WithField("hostMap", m{"mapName": hm.name, "vpnIp": vpnIp, "mapTotalSize": len(hm.Hosts)}).
			Debug("Hostmap vpnIp deleted")
	}
}

// Only used by pendingHostMap when the remote index is not initially known
func (hm *HostMap) addRemoteIndexHostInfo(index uint32, h *HostInfo) {
	hm.Lock()
	h.remoteIndexId = index
	hm.RemoteIndexes[index] = h
	hm.Unlock()

	if hm.l.Level > logrus.DebugLevel {
		hm.l.WithField("hostMap", m{"mapName": hm.name, "indexNumber": index, "mapTotalSize": len(hm.Indexes),
			"hostinfo": m{"existing": true, "localIndexId": h.localIndexId, "hostId": h.vpnIp}}).
			Debug("Hostmap remoteIndex added")
	}
}

func (hm *HostMap) AddVpnIpHostInfo(vpnIp iputil.VpnIp, h *HostInfo) {
	hm.Lock()
	h.vpnIp = vpnIp
	hm.Hosts[vpnIp] = h
	hm.Indexes[h.localIndexId] = h
	hm.RemoteIndexes[h.remoteIndexId] = h
	hm.Unlock()

	if hm.l.Level > logrus.DebugLevel {
		hm.l.WithField("hostMap", m{"mapName": hm.name, "vpnIp": vpnIp, "mapTotalSize": len(hm.Hosts),
			"hostinfo": m{"existing": true, "localIndexId": h.localIndexId, "vpnIp": h.vpnIp}}).
			Debug("Hostmap vpnIp added")
	}
}

// This is only called in pendingHostmap, to cleanup an inbound handshake
func (hm *HostMap) DeleteIndex(index uint32) {
	hm.Lock()
	hostinfo, ok := hm.Indexes[index]
	if ok {
		delete(hm.Indexes, index)
		delete(hm.RemoteIndexes, hostinfo.remoteIndexId)

		// Check if we have an entry under hostId that matches the same hostinfo
		// instance. Clean it up as well if we do.
		hostinfo2, ok := hm.Hosts[hostinfo.vpnIp]
		if ok && hostinfo2 == hostinfo {
			delete(hm.Hosts, hostinfo.vpnIp)
		}
	}
	hm.Unlock()

	if hm.l.Level >= logrus.DebugLevel {
		hm.l.WithField("hostMap", m{"mapName": hm.name, "indexNumber": index, "mapTotalSize": len(hm.Indexes)}).
			Debug("Hostmap index deleted")
	}
}

// This is used to cleanup on recv_error
func (hm *HostMap) DeleteReverseIndex(index uint32) {
	hm.Lock()
	hostinfo, ok := hm.RemoteIndexes[index]
	if ok {
		delete(hm.Indexes, hostinfo.localIndexId)
		delete(hm.RemoteIndexes, index)

		// Check if we have an entry under hostId that matches the same hostinfo
		// instance. Clean it up as well if we do (they might not match in pendingHostmap)
		var hostinfo2 *HostInfo
		hostinfo2, ok = hm.Hosts[hostinfo.vpnIp]
		if ok && hostinfo2 == hostinfo {
			delete(hm.Hosts, hostinfo.vpnIp)
		}
	}
	hm.Unlock()

	if hm.l.Level >= logrus.DebugLevel {
		hm.l.WithField("hostMap", m{"mapName": hm.name, "indexNumber": index, "mapTotalSize": len(hm.Indexes)}).
			Debug("Hostmap remote index deleted")
	}
}

func (hm *HostMap) DeleteHostInfo(hostinfo *HostInfo) {
	hm.Lock()
	defer hm.Unlock()
	hm.unlockedDeleteHostInfo(hostinfo)
}

func (hm *HostMap) unlockedDeleteHostInfo(hostinfo *HostInfo) {
	// Check if this same hostId is in the hostmap with a different instance.
	// This could happen if we have an entry in the pending hostmap with different
	// index values than the one in the main hostmap.
	hostinfo2, ok := hm.Hosts[hostinfo.vpnIp]
	if ok && hostinfo2 != hostinfo {
		delete(hm.Hosts, hostinfo2.vpnIp)
		delete(hm.Indexes, hostinfo2.localIndexId)
		delete(hm.RemoteIndexes, hostinfo2.remoteIndexId)
	}

	delete(hm.Hosts, hostinfo.vpnIp)
	if len(hm.Hosts) == 0 {
		hm.Hosts = map[iputil.VpnIp]*HostInfo{}
	}
	delete(hm.Indexes, hostinfo.localIndexId)
	if len(hm.Indexes) == 0 {
		hm.Indexes = map[uint32]*HostInfo{}
	}
	delete(hm.RemoteIndexes, hostinfo.remoteIndexId)
	if len(hm.RemoteIndexes) == 0 {
		hm.RemoteIndexes = map[uint32]*HostInfo{}
	}

	if hm.l.Level >= logrus.DebugLevel {
		hm.l.WithField("hostMap", m{"mapName": hm.name, "mapTotalSize": len(hm.Hosts),
			"vpnIp": hostinfo.vpnIp, "indexNumber": hostinfo.localIndexId, "remoteIndexNumber": hostinfo.remoteIndexId}).
			Debug("Hostmap hostInfo deleted")
	}
}

func (hm *HostMap) QueryIndex(index uint32) (*HostInfo, error) {
	//TODO: we probably just want ot return bool instead of error, or at least a static error
	hm.RLock()
	if h, ok := hm.Indexes[index]; ok {
		hm.RUnlock()
		return h, nil
	} else {
		hm.RUnlock()
		return nil, errors.New("unable to find index")
	}
}

func (hm *HostMap) QueryReverseIndex(index uint32) (*HostInfo, error) {
	hm.RLock()
	if h, ok := hm.RemoteIndexes[index]; ok {
		hm.RUnlock()
		return h, nil
	} else {
		hm.RUnlock()
		return nil, fmt.Errorf("unable to find reverse index or connectionstate nil in %s hostmap", hm.name)
	}
}

func (hm *HostMap) QueryVpnIp(vpnIp iputil.VpnIp) (*HostInfo, error) {
	return hm.queryVpnIp(vpnIp, nil)
}

// PromoteBestQueryVpnIp will attempt to lazily switch to the best remote every
// `PromoteEvery` calls to this function for a given host.
func (hm *HostMap) PromoteBestQueryVpnIp(vpnIp iputil.VpnIp, ifce *Interface) (*HostInfo, error) {
	return hm.queryVpnIp(vpnIp, ifce)
}

func (hm *HostMap) queryVpnIp(vpnIp iputil.VpnIp, promoteIfce *Interface) (*HostInfo, error) {
	hm.RLock()
	if h, ok := hm.Hosts[vpnIp]; ok {
		hm.RUnlock()
		// Do not attempt promotion if you are a lighthouse
		if promoteIfce != nil && !promoteIfce.lightHouse.amLighthouse {
			h.TryPromoteBest(hm.preferredRanges, promoteIfce)
		}
		return h, nil

	}

	hm.RUnlock()
	return nil, errors.New("unable to find host")
}

func (hm *HostMap) queryUnsafeRoute(ip iputil.VpnIp) iputil.VpnIp {
	r := hm.unsafeRoutes.MostSpecificContains(ip)
	if r != nil {
		return r.(iputil.VpnIp)
	} else {
		return 0
	}
}

// We already have the hm Lock when this is called, so make sure to not call
// any other methods that might try to grab it again
func (hm *HostMap) addHostInfo(hostinfo *HostInfo, f *Interface) {
	if f.serveDns {
		remoteCert := hostinfo.ConnectionState.peerCert
		dnsR.Add(remoteCert.Details.Name+".", remoteCert.Details.Ips[0].IP.String())
	}

	hm.Hosts[hostinfo.vpnIp] = hostinfo
	hm.Indexes[hostinfo.localIndexId] = hostinfo
	hm.RemoteIndexes[hostinfo.remoteIndexId] = hostinfo

	if hm.l.Level >= logrus.DebugLevel {
		hm.l.WithField("hostMap", m{"mapName": hm.name, "vpnIp": hostinfo.vpnIp, "mapTotalSize": len(hm.Hosts),
			"hostinfo": m{"existing": true, "localIndexId": hostinfo.localIndexId, "hostId": hostinfo.vpnIp}}).
			Debug("Hostmap vpnIp added")
	}
}

// punchList assembles a list of all non nil RemoteList pointer entries in this hostmap
// The caller can then do the its work outside of the read lock
func (hm *HostMap) punchList(rl []*RemoteList) []*RemoteList {
	hm.RLock()
	defer hm.RUnlock()

	for _, v := range hm.Hosts {
		if v.remotes != nil {
			rl = append(rl, v.remotes)
		}
	}
	return rl
}

// Punchy iterates through the result of punchList() to assemble all known addresses and sends a hole punch packet to them
<<<<<<< HEAD
func (hm *HostMap) Punchy(conn *udp.Conn) {
=======
func (hm *HostMap) Punchy(ctx context.Context, conn *udpConn) {
>>>>>>> 1f75fb3c
	var metricsTxPunchy metrics.Counter
	if hm.metricsEnabled {
		metricsTxPunchy = metrics.GetOrRegisterCounter("messages.tx.punchy", nil)
	} else {
		metricsTxPunchy = metrics.NilCounter{}
	}

	var remotes []*RemoteList
	b := []byte{1}

	clockSource := time.NewTicker(time.Second * 10)
	defer clockSource.Stop()

	for {
		remotes = hm.punchList(remotes[:0])
		for _, rl := range remotes {
			//TODO: CopyAddrs generates garbage but ForEach locks for the work here, figure out which way is better
			for _, addr := range rl.CopyAddrs(hm.preferredRanges) {
				metricsTxPunchy.Inc(1)
				conn.WriteTo(b, addr)
			}
		}

		select {
		case <-ctx.Done():
			return
		case <-clockSource.C:
			continue
		}
	}
}

func (hm *HostMap) addUnsafeRoutes(routes *[]route) {
	for _, r := range *routes {
		hm.l.WithField("route", r.route).WithField("via", r.via).Warn("Adding UNSAFE Route")
		hm.unsafeRoutes.AddCIDR(r.route, iputil.Ip2VpnIp(*r.via))
	}
}

func (i *HostInfo) BindConnectionState(cs *ConnectionState) {
	i.ConnectionState = cs
}

// TryPromoteBest handles re-querying lighthouses and probing for better paths
// NOTE: It is an error to call this if you are a lighthouse since they should not roam clients!
func (i *HostInfo) TryPromoteBest(preferredRanges []*net.IPNet, ifce *Interface) {
	c := atomic.AddUint32(&i.promoteCounter, 1)
	if c%PromoteEvery == 0 {
		// The lock here is currently protecting i.remote access
		i.RLock()
		defer i.RUnlock()

		// return early if we are already on a preferred remote
		rIP := i.remote.IP
		for _, l := range preferredRanges {
			if l.Contains(rIP) {
				return
			}
		}

		i.remotes.ForEach(preferredRanges, func(addr *udp.Addr, preferred bool) {
			if addr == nil || !preferred {
				return
			}

			// Try to send a test packet to that host, this should
			// cause it to detect a roaming event and switch remotes
			ifce.send(header.Test, header.TestRequest, i.ConnectionState, i, addr, []byte(""), make([]byte, 12, 12), make([]byte, mtu))
		})
	}

	// Re query our lighthouses for new remotes occasionally
	if c%ReQueryEvery == 0 && ifce.lightHouse != nil {
		ifce.lightHouse.QueryServer(i.vpnIp, ifce)
	}
}

func (i *HostInfo) cachePacket(l *logrus.Logger, t header.MessageType, st header.MessageSubType, packet []byte, f packetCallback, m *cachedPacketMetrics) {
	//TODO: return the error so we can log with more context
	if len(i.packetStore) < 100 {
		tempPacket := make([]byte, len(packet))
		copy(tempPacket, packet)
		//l.WithField("trace", string(debug.Stack())).Error("Caching packet", tempPacket)
		i.packetStore = append(i.packetStore, &cachedPacket{t, st, f, tempPacket})
		if l.Level >= logrus.DebugLevel {
			i.logger(l).
				WithField("length", len(i.packetStore)).
				WithField("stored", true).
				Debugf("Packet store")
		}

	} else if l.Level >= logrus.DebugLevel {
		m.dropped.Inc(1)
		i.logger(l).
			WithField("length", len(i.packetStore)).
			WithField("stored", false).
			Debugf("Packet store")
	}
}

// handshakeComplete will set the connection as ready to communicate, as well as flush any stored packets
func (i *HostInfo) handshakeComplete(l *logrus.Logger, m *cachedPacketMetrics) {
	//TODO: I'm not certain the distinction between handshake complete and ConnectionState being ready matters because:
	//TODO: HandshakeComplete means send stored packets and ConnectionState.ready means we are ready to send
	//TODO: if the transition from HandhsakeComplete to ConnectionState.ready happens all within this function they are identical

	i.ConnectionState.queueLock.Lock()
	i.HandshakeComplete = true
	//TODO: this should be managed by the handshake state machine to set it based on how many handshake were seen.
	// Clamping it to 2 gets us out of the woods for now
	atomic.StoreUint64(&i.ConnectionState.atomicMessageCounter, 2)

	if l.Level >= logrus.DebugLevel {
		i.logger(l).Debugf("Sending %d stored packets", len(i.packetStore))
	}

	if len(i.packetStore) > 0 {
		nb := make([]byte, 12, 12)
		out := make([]byte, mtu)
		for _, cp := range i.packetStore {
			cp.callback(cp.messageType, cp.messageSubType, i, cp.packet, nb, out)
		}
		m.sent.Inc(int64(len(i.packetStore)))
	}

	i.remotes.ResetBlockedRemotes()
	i.packetStore = make([]*cachedPacket, 0)
	i.ConnectionState.ready = true
	i.ConnectionState.queueLock.Unlock()
	i.ConnectionState.certState = nil
}

func (i *HostInfo) GetCert() *cert.NebulaCertificate {
	if i.ConnectionState != nil {
		return i.ConnectionState.peerCert
	}
	return nil
}

func (i *HostInfo) SetRemote(remote *udp.Addr) {
	// We copy here because we likely got this remote from a source that reuses the object
	if !i.remote.Equals(remote) {
		i.remote = remote.Copy()
		i.remotes.LearnRemote(i.vpnIp, remote.Copy())
	}
}

// SetRemoteIfPreferred returns true if the remote was changed. The lastRoam
// time on the HostInfo will also be updated.
func (i *HostInfo) SetRemoteIfPreferred(hm *HostMap, newRemote *udp.Addr) bool {
	currentRemote := i.remote
	if currentRemote == nil {
		i.SetRemote(newRemote)
		return true
	}

	// NOTE: We do this loop here instead of calling `isPreferred` in
	// remote_list.go so that we only have to loop over preferredRanges once.
	newIsPreferred := false
	for _, l := range hm.preferredRanges {
		// return early if we are already on a preferred remote
		if l.Contains(currentRemote.IP) {
			return false
		}

		if l.Contains(newRemote.IP) {
			newIsPreferred = true
		}
	}

	if newIsPreferred {
		// Consider this a roaming event
		i.lastRoam = time.Now()
		i.lastRoamRemote = currentRemote.Copy()

		i.SetRemote(newRemote)

		return true
	}

	return false
}

func (i *HostInfo) ClearConnectionState() {
	i.ConnectionState = nil
}

func (i *HostInfo) RecvErrorExceeded() bool {
	if i.recvError < 3 {
		i.recvError += 1
		return false
	}
	return true
}

func (i *HostInfo) CreateRemoteCIDR(c *cert.NebulaCertificate) {
	if len(c.Details.Ips) == 1 && len(c.Details.Subnets) == 0 {
		// Simple case, no CIDRTree needed
		return
	}

	remoteCidr := cidr.NewTree4()
	for _, ip := range c.Details.Ips {
		remoteCidr.AddCIDR(&net.IPNet{IP: ip.IP, Mask: net.IPMask{255, 255, 255, 255}}, struct{}{})
	}

	for _, n := range c.Details.Subnets {
		remoteCidr.AddCIDR(n, struct{}{})
	}
	i.remoteCidr = remoteCidr
}

func (i *HostInfo) logger(l *logrus.Logger) *logrus.Entry {
	if i == nil {
		return logrus.NewEntry(l)
	}

	li := l.WithField("vpnIp", i.vpnIp)
	if connState := i.ConnectionState; connState != nil {
		if peerCert := connState.peerCert; peerCert != nil {
			li = li.WithField("certName", peerCert.Details.Name)
		}
	}

	return li
}

// Utility functions

func localIps(l *logrus.Logger, allowList *LocalAllowList) *[]net.IP {
	//FIXME: This function is pretty garbage
	var ips []net.IP
	ifaces, _ := net.Interfaces()
	for _, i := range ifaces {
		allow := allowList.AllowName(i.Name)
		if l.Level >= logrus.TraceLevel {
			l.WithField("interfaceName", i.Name).WithField("allow", allow).Trace("localAllowList.AllowName")
		}

		if !allow {
			continue
		}
		addrs, _ := i.Addrs()
		for _, addr := range addrs {
			var ip net.IP
			switch v := addr.(type) {
			case *net.IPNet:
				//continue
				ip = v.IP
			case *net.IPAddr:
				ip = v.IP
			}

			//TODO: Filtering out link local for now, this is probably the most correct thing
			//TODO: Would be nice to filter out SLAAC MAC based ips as well
			if ip.IsLoopback() == false && !ip.IsLinkLocalUnicast() {
				allow := allowList.Allow(ip)
				if l.Level >= logrus.TraceLevel {
					l.WithField("localIp", ip).WithField("allow", allow).Trace("localAllowList.Allow")
				}
				if !allow {
					continue
				}

				ips = append(ips, ip)
			}
		}
	}
	return &ips
}<|MERGE_RESOLUTION|>--- conflicted
+++ resolved
@@ -374,11 +374,7 @@
 }
 
 // Punchy iterates through the result of punchList() to assemble all known addresses and sends a hole punch packet to them
-<<<<<<< HEAD
-func (hm *HostMap) Punchy(conn *udp.Conn) {
-=======
-func (hm *HostMap) Punchy(ctx context.Context, conn *udpConn) {
->>>>>>> 1f75fb3c
+func (hm *HostMap) Punchy(ctx context.Context, conn *udp.Conn) {
 	var metricsTxPunchy metrics.Counter
 	if hm.metricsEnabled {
 		metricsTxPunchy = metrics.GetOrRegisterCounter("messages.tx.punchy", nil)
