--- conflicted
+++ resolved
@@ -3,11 +3,7 @@
 import (
 	"errors"
 	"net"
-<<<<<<< HEAD
-=======
 	"net/netip"
-	"sync"
->>>>>>> f5d096dd
 	"sync/atomic"
 	"time"
 
@@ -212,12 +208,8 @@
 }
 
 type HostInfo struct {
-<<<<<<< HEAD
 	syncRWMutex
-	remote          *udp.Addr
-=======
 	remote          netip.AddrPort
->>>>>>> f5d096dd
 	remotes         *RemoteList
 	promoteCounter  atomic.Uint32
 	ConnectionState *ConnectionState
