--- conflicted
+++ resolved
@@ -254,22 +254,6 @@
 	dropped metrics.Counter
 }
 
-<<<<<<< HEAD
-func NewHostMap(l *logrus.Logger, vpnCIDR *net.IPNet, preferredRanges []*net.IPNet) *HostMap {
-	h := map[iputil.VpnIp]*HostInfo{}
-	i := map[uint32]*HostInfo{}
-	r := map[uint32]*HostInfo{}
-	relays := map[uint32]*HostInfo{}
-	m := HostMap{
-		syncRWMutex:     newSyncRWMutex("hostmap"),
-		Indexes:         i,
-		Relays:          relays,
-		RemoteIndexes:   r,
-		Hosts:           h,
-		preferredRanges: preferredRanges,
-		vpnCIDR:         vpnCIDR,
-		l:               l,
-=======
 func NewHostMapFromConfig(l *logrus.Logger, vpnCIDR *net.IPNet, c *config.C) *HostMap {
 	hm := newHostMap(l, vpnCIDR)
 
@@ -287,6 +271,7 @@
 
 func newHostMap(l *logrus.Logger, vpnCIDR *net.IPNet) *HostMap {
 	return &HostMap{
+		syncRWMutex:   newSyncRWMutex("hostmap"),
 		Indexes:       map[uint32]*HostInfo{},
 		Relays:        map[uint32]*HostInfo{},
 		RemoteIndexes: map[uint32]*HostInfo{},
@@ -316,7 +301,6 @@
 		if !initial {
 			hm.l.WithField("oldPreferredRanges", *oldRanges).WithField("newPreferredRanges", preferredRanges).Info("preferred_ranges changed")
 		}
->>>>>>> a3901259
 	}
 }
 
