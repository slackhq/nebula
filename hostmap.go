package nebula

import (
	"errors"
	"net"
	"sync"
	"sync/atomic"
	"time"

	"github.com/rcrowley/go-metrics"
	"github.com/sirupsen/logrus"
	"github.com/slackhq/nebula/cert"
	"github.com/slackhq/nebula/cidr"
	"github.com/slackhq/nebula/header"
	"github.com/slackhq/nebula/iputil"
	"github.com/slackhq/nebula/udp"
)

// const ProbeLen = 100
const defaultPromoteEvery = 1000       // Count of packets sent before we try moving a tunnel to a preferred underlay ip address
const defaultReQueryEvery = 5000       // Count of packets sent before re-querying a hostinfo to the lighthouse
const defaultReQueryWait = time.Minute // Minimum amount of seconds to wait before re-querying a hostinfo the lighthouse. Evaluated every ReQueryEvery
const MaxRemotes = 10
const maxRecvError = 4

// MaxHostInfosPerVpnIp is the max number of hostinfos we will track for a given vpn ip
// 5 allows for an initial handshake and each host pair re-handshaking twice
const MaxHostInfosPerVpnIp = 5

// How long we should prevent roaming back to the previous IP.
// This helps prevent flapping due to packets already in flight
const RoamingSuppressSeconds = 2

const (
	Requested = iota
	PeerRequested
	Established
)

const (
	Unknowntype = iota
	ForwardingType
	TerminalType
)

type Relay struct {
	Type        int
	State       int
	LocalIndex  uint32
	RemoteIndex uint32
	PeerIp      iputil.VpnIp
}

type HostMap struct {
	sync.RWMutex    //Because we concurrently read and write to our maps
	Indexes         map[uint32]*HostInfo
	Relays          map[uint32]*HostInfo // Maps a Relay IDX to a Relay HostInfo object
	RemoteIndexes   map[uint32]*HostInfo
	Hosts           map[iputil.VpnIp]*HostInfo
	preferredRanges []*net.IPNet
	vpnCIDR         *net.IPNet
	metricsEnabled  bool
	l               *logrus.Logger
}

// For synchronization, treat the pointed-to Relay struct as immutable. To edit the Relay
// struct, make a copy of an existing value, edit the fileds in the copy, and
// then store a pointer to the new copy in both realyForBy* maps.
type RelayState struct {
	sync.RWMutex

	relays        map[iputil.VpnIp]struct{} // Set of VpnIp's of Hosts to use as relays to access this peer
	relayForByIp  map[iputil.VpnIp]*Relay   // Maps VpnIps of peers for which this HostInfo is a relay to some Relay info
	relayForByIdx map[uint32]*Relay         // Maps a local index to some Relay info
}

func (rs *RelayState) DeleteRelay(ip iputil.VpnIp) {
	rs.Lock()
	defer rs.Unlock()
	delete(rs.relays, ip)
}

func (rs *RelayState) CopyAllRelayFor() []*Relay {
	rs.RLock()
	defer rs.RUnlock()
	ret := make([]*Relay, 0, len(rs.relayForByIdx))
	for _, r := range rs.relayForByIdx {
		ret = append(ret, r)
	}
	return ret
}

func (rs *RelayState) GetRelayForByIp(ip iputil.VpnIp) (*Relay, bool) {
	rs.RLock()
	defer rs.RUnlock()
	r, ok := rs.relayForByIp[ip]
	return r, ok
}

func (rs *RelayState) InsertRelayTo(ip iputil.VpnIp) {
	rs.Lock()
	defer rs.Unlock()
	rs.relays[ip] = struct{}{}
}

func (rs *RelayState) CopyRelayIps() []iputil.VpnIp {
	rs.RLock()
	defer rs.RUnlock()
	ret := make([]iputil.VpnIp, 0, len(rs.relays))
	for ip := range rs.relays {
		ret = append(ret, ip)
	}
	return ret
}

func (rs *RelayState) CopyRelayForIps() []iputil.VpnIp {
	rs.RLock()
	defer rs.RUnlock()
	currentRelays := make([]iputil.VpnIp, 0, len(rs.relayForByIp))
	for relayIp := range rs.relayForByIp {
		currentRelays = append(currentRelays, relayIp)
	}
	return currentRelays
}

func (rs *RelayState) CopyRelayForIdxs() []uint32 {
	rs.RLock()
	defer rs.RUnlock()
	ret := make([]uint32, 0, len(rs.relayForByIdx))
	for i := range rs.relayForByIdx {
		ret = append(ret, i)
	}
	return ret
}

func (rs *RelayState) RemoveRelay(localIdx uint32) (iputil.VpnIp, bool) {
	rs.Lock()
	defer rs.Unlock()
	r, ok := rs.relayForByIdx[localIdx]
	if !ok {
		return iputil.VpnIp(0), false
	}
	delete(rs.relayForByIdx, localIdx)
	delete(rs.relayForByIp, r.PeerIp)
	return r.PeerIp, true
}

func (rs *RelayState) CompleteRelayByIP(vpnIp iputil.VpnIp, remoteIdx uint32) bool {
	rs.Lock()
	defer rs.Unlock()
	r, ok := rs.relayForByIp[vpnIp]
	if !ok {
		return false
	}
	newRelay := *r
	newRelay.State = Established
	newRelay.RemoteIndex = remoteIdx
	rs.relayForByIdx[r.LocalIndex] = &newRelay
	rs.relayForByIp[r.PeerIp] = &newRelay
	return true
}

func (rs *RelayState) CompleteRelayByIdx(localIdx uint32, remoteIdx uint32) (*Relay, bool) {
	rs.Lock()
	defer rs.Unlock()
	r, ok := rs.relayForByIdx[localIdx]
	if !ok {
		return nil, false
	}
	newRelay := *r
	newRelay.State = Established
	newRelay.RemoteIndex = remoteIdx
	rs.relayForByIdx[r.LocalIndex] = &newRelay
	rs.relayForByIp[r.PeerIp] = &newRelay
	return &newRelay, true
}

func (rs *RelayState) QueryRelayForByIp(vpnIp iputil.VpnIp) (*Relay, bool) {
	rs.RLock()
	defer rs.RUnlock()
	r, ok := rs.relayForByIp[vpnIp]
	return r, ok
}

func (rs *RelayState) QueryRelayForByIdx(idx uint32) (*Relay, bool) {
	rs.RLock()
	defer rs.RUnlock()
	r, ok := rs.relayForByIdx[idx]
	return r, ok
}

func (rs *RelayState) InsertRelay(ip iputil.VpnIp, idx uint32, r *Relay) {
	rs.Lock()
	defer rs.Unlock()
	rs.relayForByIp[ip] = r
	rs.relayForByIdx[idx] = r
}

type HostInfo struct {
<<<<<<< HEAD
	sync.RWMutex

	remote               *udp.Addr
	remotes              *RemoteList
	promoteCounter       atomic.Uint32
	multiportTx          bool
	multiportRx          bool
	ConnectionState      *ConnectionState
	handshakeStart       time.Time   //todo: this an entry in the handshake manager
	HandshakeReady       bool        //todo: being in the manager means you are ready
	HandshakeCounter     int         //todo: another handshake manager entry
	HandshakeLastRemotes []*udp.Addr //todo: another handshake manager entry, which remotes we sent to last time
	HandshakeComplete    bool        //todo: this should go away in favor of ConnectionState.ready
	HandshakePacket      map[uint8][]byte
	packetStore          []*cachedPacket //todo: this is other handshake manager entry
	remoteIndexId        uint32
	localIndexId         uint32
	vpnIp                iputil.VpnIp
	recvError            int
	remoteCidr           *cidr.Tree4
	relayState           RelayState
=======
	remote          *udp.Addr
	remotes         *RemoteList
	promoteCounter  atomic.Uint32
	ConnectionState *ConnectionState
	remoteIndexId   uint32
	localIndexId    uint32
	vpnIp           iputil.VpnIp
	recvError       atomic.Uint32
	remoteCidr      *cidr.Tree4[struct{}]
	relayState      RelayState

	// HandshakePacket records the packets used to create this hostinfo
	// We need these to avoid replayed handshake packets creating new hostinfos which causes churn
	HandshakePacket map[uint8][]byte
>>>>>>> ea36949d

	// nextLHQuery is the earliest we can ask the lighthouse for new information.
	// This is used to limit lighthouse re-queries in chatty clients
	nextLHQuery atomic.Int64

	// lastRebindCount is the other side of Interface.rebindCount, if these values don't match then we need to ask LH
	// for a punch from the remote end of this tunnel. The goal being to prime their conntrack for our traffic just like
	// with a handshake
	lastRebindCount int8

	// lastHandshakeTime records the time the remote side told us about at the stage when the handshake was completed locally
	// Stage 1 packet will contain it if I am a responder, stage 2 packet if I am an initiator
	// This is used to avoid an attack where a handshake packet is replayed after some time
	lastHandshakeTime uint64

	lastRoam       time.Time
	lastRoamRemote *udp.Addr

	// Used to track other hostinfos for this vpn ip since only 1 can be primary
	// Synchronised via hostmap lock and not the hostinfo lock.
	next, prev *HostInfo
}

type ViaSender struct {
	relayHI   *HostInfo // relayHI is the host info object of the relay
	remoteIdx uint32    // remoteIdx is the index included in the header of the received packet
	relay     *Relay    // relay contains the rest of the relay information, including the PeerIP of the host trying to communicate with us.
}

type cachedPacket struct {
	messageType    header.MessageType
	messageSubType header.MessageSubType
	callback       packetCallback
	packet         []byte
}

type packetCallback func(t header.MessageType, st header.MessageSubType, h *HostInfo, p, nb, out []byte)

type cachedPacketMetrics struct {
	sent    metrics.Counter
	dropped metrics.Counter
}

func NewHostMap(l *logrus.Logger, vpnCIDR *net.IPNet, preferredRanges []*net.IPNet) *HostMap {
	h := map[iputil.VpnIp]*HostInfo{}
	i := map[uint32]*HostInfo{}
	r := map[uint32]*HostInfo{}
	relays := map[uint32]*HostInfo{}
	m := HostMap{
		Indexes:         i,
		Relays:          relays,
		RemoteIndexes:   r,
		Hosts:           h,
		preferredRanges: preferredRanges,
		vpnCIDR:         vpnCIDR,
		l:               l,
	}
	return &m
}

// EmitStats reports host, index, and relay counts to the stats collection system
func (hm *HostMap) EmitStats() {
	hm.RLock()
	hostLen := len(hm.Hosts)
	indexLen := len(hm.Indexes)
	remoteIndexLen := len(hm.RemoteIndexes)
	relaysLen := len(hm.Relays)
	hm.RUnlock()

	metrics.GetOrRegisterGauge("hostmap.main.hosts", nil).Update(int64(hostLen))
	metrics.GetOrRegisterGauge("hostmap.main.indexes", nil).Update(int64(indexLen))
	metrics.GetOrRegisterGauge("hostmap.main.remoteIndexes", nil).Update(int64(remoteIndexLen))
	metrics.GetOrRegisterGauge("hostmap.main.relayIndexes", nil).Update(int64(relaysLen))
}

func (hm *HostMap) RemoveRelay(localIdx uint32) {
	hm.Lock()
	_, ok := hm.Relays[localIdx]
	if !ok {
		hm.Unlock()
		return
	}
	delete(hm.Relays, localIdx)
	hm.Unlock()
}

// DeleteHostInfo will fully unlink the hostinfo and return true if it was the final hostinfo for this vpn ip
func (hm *HostMap) DeleteHostInfo(hostinfo *HostInfo) bool {
	// Delete the host itself, ensuring it's not modified anymore
	hm.Lock()
	// If we have a previous or next hostinfo then we are not the last one for this vpn ip
	final := (hostinfo.next == nil && hostinfo.prev == nil)
	hm.unlockedDeleteHostInfo(hostinfo)
	hm.Unlock()

	return final
}

func (hm *HostMap) MakePrimary(hostinfo *HostInfo) {
	hm.Lock()
	defer hm.Unlock()
	hm.unlockedMakePrimary(hostinfo)
}

func (hm *HostMap) unlockedMakePrimary(hostinfo *HostInfo) {
	oldHostinfo := hm.Hosts[hostinfo.vpnIp]
	if oldHostinfo == hostinfo {
		return
	}

	if hostinfo.prev != nil {
		hostinfo.prev.next = hostinfo.next
	}

	if hostinfo.next != nil {
		hostinfo.next.prev = hostinfo.prev
	}

	hm.Hosts[hostinfo.vpnIp] = hostinfo

	if oldHostinfo == nil {
		return
	}

	hostinfo.next = oldHostinfo
	oldHostinfo.prev = hostinfo
	hostinfo.prev = nil
}

func (hm *HostMap) unlockedDeleteHostInfo(hostinfo *HostInfo) {
	primary, ok := hm.Hosts[hostinfo.vpnIp]
	if ok && primary == hostinfo {
		// The vpnIp pointer points to the same hostinfo as the local index id, we can remove it
		delete(hm.Hosts, hostinfo.vpnIp)
		if len(hm.Hosts) == 0 {
			hm.Hosts = map[iputil.VpnIp]*HostInfo{}
		}

		if hostinfo.next != nil {
			// We had more than 1 hostinfo at this vpnip, promote the next in the list to primary
			hm.Hosts[hostinfo.vpnIp] = hostinfo.next
			// It is primary, there is no previous hostinfo now
			hostinfo.next.prev = nil
		}

	} else {
		// Relink if we were in the middle of multiple hostinfos for this vpn ip
		if hostinfo.prev != nil {
			hostinfo.prev.next = hostinfo.next
		}

		if hostinfo.next != nil {
			hostinfo.next.prev = hostinfo.prev
		}
	}

	hostinfo.next = nil
	hostinfo.prev = nil

	// The remote index uses index ids outside our control so lets make sure we are only removing
	// the remote index pointer here if it points to the hostinfo we are deleting
	hostinfo2, ok := hm.RemoteIndexes[hostinfo.remoteIndexId]
	if ok && hostinfo2 == hostinfo {
		delete(hm.RemoteIndexes, hostinfo.remoteIndexId)
		if len(hm.RemoteIndexes) == 0 {
			hm.RemoteIndexes = map[uint32]*HostInfo{}
		}
	}

	delete(hm.Indexes, hostinfo.localIndexId)
	if len(hm.Indexes) == 0 {
		hm.Indexes = map[uint32]*HostInfo{}
	}

	if hm.l.Level >= logrus.DebugLevel {
		hm.l.WithField("hostMap", m{"mapTotalSize": len(hm.Hosts),
			"vpnIp": hostinfo.vpnIp, "indexNumber": hostinfo.localIndexId, "remoteIndexNumber": hostinfo.remoteIndexId}).
			Debug("Hostmap hostInfo deleted")
	}

	for _, localRelayIdx := range hostinfo.relayState.CopyRelayForIdxs() {
		delete(hm.Relays, localRelayIdx)
	}
}

func (hm *HostMap) QueryIndex(index uint32) *HostInfo {
	hm.RLock()
	if h, ok := hm.Indexes[index]; ok {
		hm.RUnlock()
		return h
	} else {
		hm.RUnlock()
		return nil
	}
}

func (hm *HostMap) QueryRelayIndex(index uint32) *HostInfo {
	hm.RLock()
	if h, ok := hm.Relays[index]; ok {
		hm.RUnlock()
		return h
	} else {
		hm.RUnlock()
		return nil
	}
}

func (hm *HostMap) QueryReverseIndex(index uint32) *HostInfo {
	hm.RLock()
	if h, ok := hm.RemoteIndexes[index]; ok {
		hm.RUnlock()
		return h
	} else {
		hm.RUnlock()
		return nil
	}
}

func (hm *HostMap) QueryVpnIp(vpnIp iputil.VpnIp) *HostInfo {
	return hm.queryVpnIp(vpnIp, nil)
}

func (hm *HostMap) QueryVpnIpRelayFor(targetIp, relayHostIp iputil.VpnIp) (*HostInfo, *Relay, error) {
	hm.RLock()
	defer hm.RUnlock()

	h, ok := hm.Hosts[relayHostIp]
	if !ok {
		return nil, nil, errors.New("unable to find host")
	}
	for h != nil {
		r, ok := h.relayState.QueryRelayForByIp(targetIp)
		if ok && r.State == Established {
			return h, r, nil
		}
		h = h.next
	}
	return nil, nil, errors.New("unable to find host with relay")
}

func (hm *HostMap) queryVpnIp(vpnIp iputil.VpnIp, promoteIfce *Interface) *HostInfo {
	hm.RLock()
	if h, ok := hm.Hosts[vpnIp]; ok {
		hm.RUnlock()
		// Do not attempt promotion if you are a lighthouse
		if promoteIfce != nil && !promoteIfce.lightHouse.amLighthouse {
			h.TryPromoteBest(hm.preferredRanges, promoteIfce)
		}
		return h

	}

	hm.RUnlock()
	return nil
}

// unlockedAddHostInfo assumes you have a write-lock and will add a hostinfo object to the hostmap Indexes and RemoteIndexes maps.
// If an entry exists for the Hosts table (vpnIp -> hostinfo) then the provided hostinfo will be made primary
func (hm *HostMap) unlockedAddHostInfo(hostinfo *HostInfo, f *Interface) {
	if f.serveDns {
		remoteCert := hostinfo.ConnectionState.peerCert
		dnsR.Add(remoteCert.Details.Name+".", remoteCert.Details.Ips[0].IP.String())
	}

	existing := hm.Hosts[hostinfo.vpnIp]
	hm.Hosts[hostinfo.vpnIp] = hostinfo

	if existing != nil {
		hostinfo.next = existing
		existing.prev = hostinfo
	}

	hm.Indexes[hostinfo.localIndexId] = hostinfo
	hm.RemoteIndexes[hostinfo.remoteIndexId] = hostinfo

	if hm.l.Level >= logrus.DebugLevel {
		hm.l.WithField("hostMap", m{"vpnIp": hostinfo.vpnIp, "mapTotalSize": len(hm.Hosts),
			"hostinfo": m{"existing": true, "localIndexId": hostinfo.localIndexId, "hostId": hostinfo.vpnIp}}).
			Debug("Hostmap vpnIp added")
	}

	i := 1
	check := hostinfo
	for check != nil {
		if i > MaxHostInfosPerVpnIp {
			hm.unlockedDeleteHostInfo(check)
		}
		check = check.next
		i++
	}
}

func (hm *HostMap) GetPreferredRanges() []*net.IPNet {
	return hm.preferredRanges
}

func (hm *HostMap) ForEachVpnIp(f controlEach) {
	hm.RLock()
	defer hm.RUnlock()

	for _, v := range hm.Hosts {
		f(v)
	}
}

func (hm *HostMap) ForEachIndex(f controlEach) {
	hm.RLock()
	defer hm.RUnlock()

	for _, v := range hm.Indexes {
		f(v)
	}
}

// TryPromoteBest handles re-querying lighthouses and probing for better paths
// NOTE: It is an error to call this if you are a lighthouse since they should not roam clients!
func (i *HostInfo) TryPromoteBest(preferredRanges []*net.IPNet, ifce *Interface) {
	c := i.promoteCounter.Add(1)
	if c%ifce.tryPromoteEvery.Load() == 0 {
		remote := i.remote

		// return early if we are already on a preferred remote
		if remote != nil {
			rIP := remote.IP
			for _, l := range preferredRanges {
				if l.Contains(rIP) {
					return
				}
			}
		}

		i.remotes.ForEach(preferredRanges, func(addr *udp.Addr, preferred bool) {
			if remote != nil && (addr == nil || !preferred) {
				return
			}

			// Try to send a test packet to that host, this should
			// cause it to detect a roaming event and switch remotes
			ifce.sendTo(header.Test, header.TestRequest, i.ConnectionState, i, addr, []byte(""), make([]byte, 12, 12), make([]byte, mtu))
		})
	}

	// Re query our lighthouses for new remotes occasionally
	if c%ifce.reQueryEvery.Load() == 0 && ifce.lightHouse != nil {
		now := time.Now().UnixNano()
		if now < i.nextLHQuery.Load() {
			return
		}

		i.nextLHQuery.Store(now + ifce.reQueryWait.Load())
		ifce.lightHouse.QueryServer(i.vpnIp)
	}
}

func (i *HostInfo) GetCert() *cert.NebulaCertificate {
	if i.ConnectionState != nil {
		return i.ConnectionState.peerCert
	}
	return nil
}

func (i *HostInfo) SetRemote(remote *udp.Addr) {
	// We copy here because we likely got this remote from a source that reuses the object
	if !i.remote.Equals(remote) {
		i.remote = remote.Copy()
		i.remotes.LearnRemote(i.vpnIp, remote.Copy())
	}
}

// SetRemoteIfPreferred returns true if the remote was changed. The lastRoam
// time on the HostInfo will also be updated.
func (i *HostInfo) SetRemoteIfPreferred(hm *HostMap, newRemote *udp.Addr) bool {
	if newRemote == nil {
		// relays have nil udp Addrs
		return false
	}
	currentRemote := i.remote
	if currentRemote == nil {
		i.SetRemote(newRemote)
		return true
	}

	// NOTE: We do this loop here instead of calling `isPreferred` in
	// remote_list.go so that we only have to loop over preferredRanges once.
	newIsPreferred := false
	for _, l := range hm.preferredRanges {
		// return early if we are already on a preferred remote
		if l.Contains(currentRemote.IP) {
			return false
		}

		if l.Contains(newRemote.IP) {
			newIsPreferred = true
		}
	}

	if newIsPreferred {
		// Consider this a roaming event
		i.lastRoam = time.Now()
		i.lastRoamRemote = currentRemote.Copy()

		i.SetRemote(newRemote)

		return true
	}

	return false
}

func (i *HostInfo) RecvErrorExceeded() bool {
	if i.recvError.Add(1) >= maxRecvError {
		return true
	}
	return true
}

func (i *HostInfo) CreateRemoteCIDR(c *cert.NebulaCertificate) {
	if len(c.Details.Ips) == 1 && len(c.Details.Subnets) == 0 {
		// Simple case, no CIDRTree needed
		return
	}

	remoteCidr := cidr.NewTree4[struct{}]()
	for _, ip := range c.Details.Ips {
		remoteCidr.AddCIDR(&net.IPNet{IP: ip.IP, Mask: net.IPMask{255, 255, 255, 255}}, struct{}{})
	}

	for _, n := range c.Details.Subnets {
		remoteCidr.AddCIDR(n, struct{}{})
	}
	i.remoteCidr = remoteCidr
}

func (i *HostInfo) logger(l *logrus.Logger) *logrus.Entry {
	if i == nil {
		return logrus.NewEntry(l)
	}

	li := l.WithField("vpnIp", i.vpnIp).
		WithField("localIndex", i.localIndexId).
		WithField("remoteIndex", i.remoteIndexId)

	if connState := i.ConnectionState; connState != nil {
		if peerCert := connState.peerCert; peerCert != nil {
			li = li.WithField("certName", peerCert.Details.Name)
		}
	}

	return li
}

// Utility functions

func localIps(l *logrus.Logger, allowList *LocalAllowList) *[]net.IP {
	//FIXME: This function is pretty garbage
	var ips []net.IP
	ifaces, _ := net.Interfaces()
	for _, i := range ifaces {
		allow := allowList.AllowName(i.Name)
		if l.Level >= logrus.TraceLevel {
			l.WithField("interfaceName", i.Name).WithField("allow", allow).Trace("localAllowList.AllowName")
		}

		if !allow {
			continue
		}
		addrs, _ := i.Addrs()
		for _, addr := range addrs {
			var ip net.IP
			switch v := addr.(type) {
			case *net.IPNet:
				//continue
				ip = v.IP
			case *net.IPAddr:
				ip = v.IP
			}

			//TODO: Filtering out link local for now, this is probably the most correct thing
			//TODO: Would be nice to filter out SLAAC MAC based ips as well
			if ip.IsLoopback() == false && !ip.IsLinkLocalUnicast() {
				allow := allowList.Allow(ip)
				if l.Level >= logrus.TraceLevel {
					l.WithField("localIp", ip).WithField("allow", allow).Trace("localAllowList.Allow")
				}
				if !allow {
					continue
				}

				ips = append(ips, ip)
			}
		}
	}
	return &ips
}<|MERGE_RESOLUTION|>--- conflicted
+++ resolved
@@ -197,29 +197,6 @@
 }
 
 type HostInfo struct {
-<<<<<<< HEAD
-	sync.RWMutex
-
-	remote               *udp.Addr
-	remotes              *RemoteList
-	promoteCounter       atomic.Uint32
-	multiportTx          bool
-	multiportRx          bool
-	ConnectionState      *ConnectionState
-	handshakeStart       time.Time   //todo: this an entry in the handshake manager
-	HandshakeReady       bool        //todo: being in the manager means you are ready
-	HandshakeCounter     int         //todo: another handshake manager entry
-	HandshakeLastRemotes []*udp.Addr //todo: another handshake manager entry, which remotes we sent to last time
-	HandshakeComplete    bool        //todo: this should go away in favor of ConnectionState.ready
-	HandshakePacket      map[uint8][]byte
-	packetStore          []*cachedPacket //todo: this is other handshake manager entry
-	remoteIndexId        uint32
-	localIndexId         uint32
-	vpnIp                iputil.VpnIp
-	recvError            int
-	remoteCidr           *cidr.Tree4
-	relayState           RelayState
-=======
 	remote          *udp.Addr
 	remotes         *RemoteList
 	promoteCounter  atomic.Uint32
@@ -231,10 +208,15 @@
 	remoteCidr      *cidr.Tree4[struct{}]
 	relayState      RelayState
 
+	// If true, we should send to this remote using multiport
+	multiportTx bool
+
+	// If true, we will receive from this remote using multiport
+	multiportRx bool
+
 	// HandshakePacket records the packets used to create this hostinfo
 	// We need these to avoid replayed handshake packets creating new hostinfos which causes churn
 	HandshakePacket map[uint8][]byte
->>>>>>> ea36949d
 
 	// nextLHQuery is the earliest we can ask the lighthouse for new information.
 	// This is used to limit lighthouse re-queries in chatty clients
