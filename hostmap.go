package nebula

import (
	"errors"
	"fmt"
	"net"
	"sync"
	"sync/atomic"
	"time"

	"github.com/rcrowley/go-metrics"
	"github.com/sirupsen/logrus"
	"github.com/slackhq/nebula/cert"
)

//const ProbeLen = 100
const PromoteEvery = 1000
const ReQueryEvery = 5000
const MaxRemotes = 10

// How long we should prevent roaming back to the previous IP.
// This helps prevent flapping due to packets already in flight
const RoamingSuppressSeconds = 2

type HostMap struct {
	sync.RWMutex    //Because we concurrently read and write to our maps
	name            string
	Indexes         map[uint32]*HostInfo
	RemoteIndexes   map[uint32]*HostInfo
	Hosts           map[uint32]*HostInfo
	preferredRanges []*net.IPNet
	vpnCIDR         *net.IPNet
	unsafeRoutes    *CIDRTree
	metricsEnabled  bool
	l               *logrus.Logger
}

type HostInfo struct {
	sync.RWMutex

	remote            *udpAddr
	remotes           *RemoteList
	promoteCounter    uint32
	ConnectionState   *ConnectionState
	handshakeStart    time.Time        //todo: this an entry in the handshake manager
	HandshakeReady    bool             //todo: being in the manager means you are ready
	HandshakeCounter  int              //todo: another handshake manager entry
	HandshakeComplete bool             //todo: this should go away in favor of ConnectionState.ready
	HandshakePacket   map[uint8][]byte //todo: this is other handshake manager entry
	packetStore       []*cachedPacket  //todo: this is other handshake manager entry
	remoteIndexId     uint32
	localIndexId      uint32
	hostId            uint32
	recvError         int
	remoteCidr        *CIDRTree

	// lastRebindCount is the other side of Interface.rebindCount, if these values don't match then we need to ask LH
	// for a punch from the remote end of this tunnel. The goal being to prime their conntrack for our traffic just like
	// with a handshake
	lastRebindCount int8

	// lastHandshakeTime records the time the remote side told us about at the stage when the handshake was completed locally
	// Stage 1 packet will contain it if I am a responder, stage 2 packet if I am an initiator
	// This is used to avoid an attack where a handshake packet is replayed after some time
	lastHandshakeTime uint64

	lastRoam       time.Time
	lastRoamRemote *udpAddr
}

type cachedPacket struct {
	messageType    NebulaMessageType
	messageSubType NebulaMessageSubType
	callback       packetCallback
	packet         []byte
}

type packetCallback func(t NebulaMessageType, st NebulaMessageSubType, h *HostInfo, p, nb, out []byte, q int)

type cachedPacketMetrics struct {
	sent    metrics.Counter
	dropped metrics.Counter
}

func NewHostMap(l *logrus.Logger, name string, vpnCIDR *net.IPNet, preferredRanges []*net.IPNet) *HostMap {
	h := map[uint32]*HostInfo{}
	i := map[uint32]*HostInfo{}
	r := map[uint32]*HostInfo{}
	m := HostMap{
		name:            name,
		Indexes:         i,
		RemoteIndexes:   r,
		Hosts:           h,
		preferredRanges: preferredRanges,
		vpnCIDR:         vpnCIDR,
		unsafeRoutes:    NewCIDRTree(),
		l:               l,
	}
	return &m
}

// UpdateStats takes a name and reports host and index counts to the stats collection system
func (hm *HostMap) EmitStats(name string) {
	hm.RLock()
	hostLen := len(hm.Hosts)
	indexLen := len(hm.Indexes)
	remoteIndexLen := len(hm.RemoteIndexes)
	hm.RUnlock()

	metrics.GetOrRegisterGauge("hostmap."+name+".hosts", nil).Update(int64(hostLen))
	metrics.GetOrRegisterGauge("hostmap."+name+".indexes", nil).Update(int64(indexLen))
	metrics.GetOrRegisterGauge("hostmap."+name+".remoteIndexes", nil).Update(int64(remoteIndexLen))
}

func (hm *HostMap) GetIndexByVpnIP(vpnIP uint32) (uint32, error) {
	hm.RLock()
	if i, ok := hm.Hosts[vpnIP]; ok {
		index := i.localIndexId
		hm.RUnlock()
		return index, nil
	}
	hm.RUnlock()
	return 0, errors.New("vpn IP not found")
}

func (hm *HostMap) Add(ip uint32, hostinfo *HostInfo) {
	hm.Lock()
	hm.Hosts[ip] = hostinfo
	hm.Unlock()
}

func (hm *HostMap) AddVpnIP(vpnIP uint32) *HostInfo {
	h := &HostInfo{}
	hm.RLock()
	if _, ok := hm.Hosts[vpnIP]; !ok {
		hm.RUnlock()
		h = &HostInfo{
			promoteCounter:  0,
			hostId:          vpnIP,
			HandshakePacket: make(map[uint8][]byte, 0),
		}
		hm.Lock()
		hm.Hosts[vpnIP] = h
		hm.Unlock()
		return h
	} else {
		h = hm.Hosts[vpnIP]
		hm.RUnlock()
		return h
	}
}

func (hm *HostMap) DeleteVpnIP(vpnIP uint32) {
	hm.Lock()
	delete(hm.Hosts, vpnIP)
	if len(hm.Hosts) == 0 {
		hm.Hosts = map[uint32]*HostInfo{}
	}
	hm.Unlock()

	if hm.l.Level >= logrus.DebugLevel {
		hm.l.WithField("hostMap", m{"mapName": hm.name, "vpnIp": IntIp(vpnIP), "mapTotalSize": len(hm.Hosts)}).
			Debug("Hostmap vpnIp deleted")
	}
}

// Only used by pendingHostMap when the remote index is not initially known
func (hm *HostMap) addRemoteIndexHostInfo(index uint32, h *HostInfo) {
	hm.Lock()
	h.remoteIndexId = index
	hm.RemoteIndexes[index] = h
	hm.Unlock()

	if hm.l.Level > logrus.DebugLevel {
		hm.l.WithField("hostMap", m{"mapName": hm.name, "indexNumber": index, "mapTotalSize": len(hm.Indexes),
			"hostinfo": m{"existing": true, "localIndexId": h.localIndexId, "hostId": IntIp(h.hostId)}}).
			Debug("Hostmap remoteIndex added")
	}
}

func (hm *HostMap) AddVpnIPHostInfo(vpnIP uint32, h *HostInfo) {
	hm.Lock()
	h.hostId = vpnIP
	hm.Hosts[vpnIP] = h
	hm.Indexes[h.localIndexId] = h
	hm.RemoteIndexes[h.remoteIndexId] = h
	hm.Unlock()

	if hm.l.Level > logrus.DebugLevel {
		hm.l.WithField("hostMap", m{"mapName": hm.name, "vpnIp": IntIp(vpnIP), "mapTotalSize": len(hm.Hosts),
			"hostinfo": m{"existing": true, "localIndexId": h.localIndexId, "hostId": IntIp(h.hostId)}}).
			Debug("Hostmap vpnIp added")
	}
}

// This is only called in pendingHostmap, to cleanup an inbound handshake
func (hm *HostMap) DeleteIndex(index uint32) {
	hm.Lock()
	hostinfo, ok := hm.Indexes[index]
	if ok {
		delete(hm.Indexes, index)
		delete(hm.RemoteIndexes, hostinfo.remoteIndexId)

		// Check if we have an entry under hostId that matches the same hostinfo
		// instance. Clean it up as well if we do.
		hostinfo2, ok := hm.Hosts[hostinfo.hostId]
		if ok && hostinfo2 == hostinfo {
			delete(hm.Hosts, hostinfo.hostId)
		}
	}
	hm.Unlock()

	if hm.l.Level >= logrus.DebugLevel {
		hm.l.WithField("hostMap", m{"mapName": hm.name, "indexNumber": index, "mapTotalSize": len(hm.Indexes)}).
			Debug("Hostmap index deleted")
	}
}

// This is used to cleanup on recv_error
func (hm *HostMap) DeleteReverseIndex(index uint32) {
	hm.Lock()
	hostinfo, ok := hm.RemoteIndexes[index]
	if ok {
		delete(hm.Indexes, hostinfo.localIndexId)
		delete(hm.RemoteIndexes, index)

		// Check if we have an entry under hostId that matches the same hostinfo
		// instance. Clean it up as well if we do (they might not match in pendingHostmap)
		var hostinfo2 *HostInfo
		hostinfo2, ok = hm.Hosts[hostinfo.hostId]
		if ok && hostinfo2 == hostinfo {
			delete(hm.Hosts, hostinfo.hostId)
		}
	}
	hm.Unlock()

	if hm.l.Level >= logrus.DebugLevel {
		hm.l.WithField("hostMap", m{"mapName": hm.name, "indexNumber": index, "mapTotalSize": len(hm.Indexes)}).
			Debug("Hostmap remote index deleted")
	}
}

func (hm *HostMap) DeleteHostInfo(hostinfo *HostInfo) {
	hm.Lock()
	defer hm.Unlock()
	hm.unlockedDeleteHostInfo(hostinfo)
}

func (hm *HostMap) unlockedDeleteHostInfo(hostinfo *HostInfo) {
	// Check if this same hostId is in the hostmap with a different instance.
	// This could happen if we have an entry in the pending hostmap with different
	// index values than the one in the main hostmap.
	hostinfo2, ok := hm.Hosts[hostinfo.hostId]
	if ok && hostinfo2 != hostinfo {
		delete(hm.Hosts, hostinfo2.hostId)
		delete(hm.Indexes, hostinfo2.localIndexId)
		delete(hm.RemoteIndexes, hostinfo2.remoteIndexId)
	}

	delete(hm.Hosts, hostinfo.hostId)
	if len(hm.Hosts) == 0 {
		hm.Hosts = map[uint32]*HostInfo{}
	}
	delete(hm.Indexes, hostinfo.localIndexId)
	if len(hm.Indexes) == 0 {
		hm.Indexes = map[uint32]*HostInfo{}
	}
	delete(hm.RemoteIndexes, hostinfo.remoteIndexId)
	if len(hm.RemoteIndexes) == 0 {
		hm.RemoteIndexes = map[uint32]*HostInfo{}
	}

	if hm.l.Level >= logrus.DebugLevel {
		hm.l.WithField("hostMap", m{"mapName": hm.name, "mapTotalSize": len(hm.Hosts),
			"vpnIp": IntIp(hostinfo.hostId), "indexNumber": hostinfo.localIndexId, "remoteIndexNumber": hostinfo.remoteIndexId}).
			Debug("Hostmap hostInfo deleted")
	}
}

func (hm *HostMap) QueryIndex(index uint32) (*HostInfo, error) {
	//TODO: we probably just want ot return bool instead of error, or at least a static error
	hm.RLock()
	if h, ok := hm.Indexes[index]; ok {
		hm.RUnlock()
		return h, nil
	} else {
		hm.RUnlock()
		return nil, errors.New("unable to find index")
	}
}

func (hm *HostMap) QueryReverseIndex(index uint32) (*HostInfo, error) {
	hm.RLock()
	if h, ok := hm.RemoteIndexes[index]; ok {
		hm.RUnlock()
		return h, nil
	} else {
		hm.RUnlock()
		return nil, fmt.Errorf("unable to find reverse index or connectionstate nil in %s hostmap", hm.name)
	}
}

func (hm *HostMap) QueryVpnIP(vpnIp uint32) (*HostInfo, error) {
	return hm.queryVpnIP(vpnIp, nil)
}

// PromoteBestQueryVpnIP will attempt to lazily switch to the best remote every
// `PromoteEvery` calls to this function for a given host.
func (hm *HostMap) PromoteBestQueryVpnIP(vpnIp uint32, ifce *Interface) (*HostInfo, error) {
	return hm.queryVpnIP(vpnIp, ifce)
}

func (hm *HostMap) queryVpnIP(vpnIp uint32, promoteIfce *Interface) (*HostInfo, error) {
	hm.RLock()
	if h, ok := hm.Hosts[vpnIp]; ok {
		hm.RUnlock()
		// Do not attempt promotion if you are a lighthouse
		if promoteIfce != nil && !promoteIfce.lightHouse.amLighthouse {
			h.TryPromoteBest(hm.preferredRanges, promoteIfce)
		}
		return h, nil

	}

	hm.RUnlock()
	return nil, errors.New("unable to find host")
}

func (hm *HostMap) queryUnsafeRoute(ip uint32) uint32 {
	r := hm.unsafeRoutes.MostSpecificContains(ip)
	if r != nil {
		return r.(uint32)
	} else {
		return 0
	}
}

// We already have the hm Lock when this is called, so make sure to not call
// any other methods that might try to grab it again
func (hm *HostMap) addHostInfo(hostinfo *HostInfo, f *Interface) {
	if f.serveDns {
		remoteCert := hostinfo.ConnectionState.peerCert
		dnsR.Add(remoteCert.Details.Name+".", remoteCert.Details.Ips[0].IP.String())
	}

	hm.Hosts[hostinfo.hostId] = hostinfo
	hm.Indexes[hostinfo.localIndexId] = hostinfo
	hm.RemoteIndexes[hostinfo.remoteIndexId] = hostinfo

	if hm.l.Level >= logrus.DebugLevel {
		hm.l.WithField("hostMap", m{"mapName": hm.name, "vpnIp": IntIp(hostinfo.hostId), "mapTotalSize": len(hm.Hosts),
			"hostinfo": m{"existing": true, "localIndexId": hostinfo.localIndexId, "hostId": IntIp(hostinfo.hostId)}}).
			Debug("Hostmap vpnIp added")
	}
}

// punchList assembles a list of all non nil RemoteList pointer entries in this hostmap
// The caller can then do the its work outside of the read lock
func (hm *HostMap) punchList(rl []*RemoteList) []*RemoteList {
	hm.RLock()
	defer hm.RUnlock()

	for _, v := range hm.Hosts {
		if v.remotes != nil {
			rl = append(rl, v.remotes)
		}
	}
	return rl
}

// Punchy iterates through the result of punchList() to assemble all known addresses and sends a hole punch packet to them
func (hm *HostMap) Punchy(conn *udpConn) {
	var metricsTxPunchy metrics.Counter
	if hm.metricsEnabled {
		metricsTxPunchy = metrics.GetOrRegisterCounter("messages.tx.punchy", nil)
	} else {
		metricsTxPunchy = metrics.NilCounter{}
	}

	var remotes []*RemoteList
	b := []byte{1}
	for {
		remotes = hm.punchList(remotes[:0])
		for _, rl := range remotes {
			//TODO: CopyAddrs generates garbage but ForEach locks for the work here, figure out which way is better
			for _, addr := range rl.CopyAddrs(hm.preferredRanges) {
				metricsTxPunchy.Inc(1)
				conn.WriteTo(b, addr)
			}
		}
		time.Sleep(time.Second * 10)
	}
}

func (hm *HostMap) addUnsafeRoutes(routes *[]route) {
	for _, r := range *routes {
		hm.l.WithField("route", r.route).WithField("via", r.via).Warn("Adding UNSAFE Route")
		hm.unsafeRoutes.AddCIDR(r.route, ip2int(*r.via))
	}
}

func (i *HostInfo) BindConnectionState(cs *ConnectionState) {
	i.ConnectionState = cs
}

// TryPromoteBest handles re-querying lighthouses and probing for better paths
// NOTE: It is an error to call this if you are a lighthouse since they should not roam clients!
func (i *HostInfo) TryPromoteBest(preferredRanges []*net.IPNet, ifce *Interface) {
	c := atomic.AddUint32(&i.promoteCounter, 1)
	if c%PromoteEvery == 0 {
		// The lock here is currently protecting i.remote access
		i.RLock()
		defer i.RUnlock()

		// return early if we are already on a preferred remote
		rIP := i.remote.IP
		for _, l := range preferredRanges {
			if l.Contains(rIP) {
				return
			}
		}

		i.remotes.ForEach(preferredRanges, func(addr *udpAddr, preferred bool) {
			if addr == nil || !preferred {
				return
			}

			// Try to send a test packet to that host, this should
			// cause it to detect a roaming event and switch remotes
<<<<<<< HEAD
			ifce.send(test, testRequest, i.ConnectionState, i, best, []byte(""), make([]byte, 12, 12), make([]byte, mtu), 0)
		}
=======
			ifce.send(test, testRequest, i.ConnectionState, i, addr, []byte(""), make([]byte, 12, 12), make([]byte, mtu))
		})
>>>>>>> c726d205
	}

	// Re query our lighthouses for new remotes occasionally
	if c%ReQueryEvery == 0 && ifce.lightHouse != nil {
		ifce.lightHouse.QueryServer(i.hostId, ifce)
	}
}

func (i *HostInfo) cachePacket(l *logrus.Logger, t NebulaMessageType, st NebulaMessageSubType, packet []byte, f packetCallback, m *cachedPacketMetrics) {
	//TODO: return the error so we can log with more context
	if len(i.packetStore) < 100 {
		tempPacket := make([]byte, len(packet))
		copy(tempPacket, packet)
		//l.WithField("trace", string(debug.Stack())).Error("Caching packet", tempPacket)
		i.packetStore = append(i.packetStore, &cachedPacket{t, st, f, tempPacket})
		if l.Level >= logrus.DebugLevel {
			i.logger(l).
				WithField("length", len(i.packetStore)).
				WithField("stored", true).
				Debugf("Packet store")
		}

	} else if l.Level >= logrus.DebugLevel {
		m.dropped.Inc(1)
		i.logger(l).
			WithField("length", len(i.packetStore)).
			WithField("stored", false).
			Debugf("Packet store")
	}
}

// handshakeComplete will set the connection as ready to communicate, as well as flush any stored packets
<<<<<<< HEAD
func (i *HostInfo) handshakeComplete(l *logrus.Logger, q int) {
=======
func (i *HostInfo) handshakeComplete(l *logrus.Logger, m *cachedPacketMetrics) {
>>>>>>> c726d205
	//TODO: I'm not certain the distinction between handshake complete and ConnectionState being ready matters because:
	//TODO: HandshakeComplete means send stored packets and ConnectionState.ready means we are ready to send
	//TODO: if the transition from HandhsakeComplete to ConnectionState.ready happens all within this function they are identical

	i.ConnectionState.queueLock.Lock()
	i.HandshakeComplete = true
	//TODO: this should be managed by the handshake state machine to set it based on how many handshake were seen.
	// Clamping it to 2 gets us out of the woods for now
	atomic.StoreUint64(&i.ConnectionState.atomicMessageCounter, 2)

	if l.Level >= logrus.DebugLevel {
		i.logger(l).Debugf("Sending %d stored packets", len(i.packetStore))
	}

	if len(i.packetStore) > 0 {
		nb := make([]byte, 12, 12)
		out := make([]byte, mtu)
		for _, cp := range i.packetStore {
			cp.callback(cp.messageType, cp.messageSubType, i, cp.packet, nb, out, q)
		}
		m.sent.Inc(int64(len(i.packetStore)))
	}

	i.remotes.ResetBlockedRemotes()
	i.packetStore = make([]*cachedPacket, 0)
	i.ConnectionState.ready = true
	i.ConnectionState.queueLock.Unlock()
	i.ConnectionState.certState = nil
}

func (i *HostInfo) GetCert() *cert.NebulaCertificate {
	if i.ConnectionState != nil {
		return i.ConnectionState.peerCert
	}
	return nil
}

func (i *HostInfo) SetRemote(remote *udpAddr) {
	// We copy here because we likely got this remote from a source that reuses the object
	if !i.remote.Equals(remote) {
		i.remote = remote.Copy()
		i.remotes.LearnRemote(i.hostId, remote.Copy())
	}
}

func (i *HostInfo) ClearConnectionState() {
	i.ConnectionState = nil
}

func (i *HostInfo) RecvErrorExceeded() bool {
	if i.recvError < 3 {
		i.recvError += 1
		return false
	}
	return true
}

func (i *HostInfo) CreateRemoteCIDR(c *cert.NebulaCertificate) {
	if len(c.Details.Ips) == 1 && len(c.Details.Subnets) == 0 {
		// Simple case, no CIDRTree needed
		return
	}

	remoteCidr := NewCIDRTree()
	for _, ip := range c.Details.Ips {
		remoteCidr.AddCIDR(&net.IPNet{IP: ip.IP, Mask: net.IPMask{255, 255, 255, 255}}, struct{}{})
	}

	for _, n := range c.Details.Subnets {
		remoteCidr.AddCIDR(n, struct{}{})
	}
	i.remoteCidr = remoteCidr
}

func (i *HostInfo) logger(l *logrus.Logger) *logrus.Entry {
	if i == nil {
		return logrus.NewEntry(l)
	}

	li := l.WithField("vpnIp", IntIp(i.hostId))

	if connState := i.ConnectionState; connState != nil {
		if peerCert := connState.peerCert; peerCert != nil {
			li = li.WithField("certName", peerCert.Details.Name)
		}
	}

	return li
}

//########################

/*

func (hm *HostMap) DebugRemotes(vpnIp uint32) string {
	s := "\n"
	for _, h := range hm.Hosts {
		for _, r := range h.Remotes {
			s += fmt.Sprintf("%s : %d ## %v\n", r.addr.IP.String(), r.addr.Port, r.probes)
		}
	}
	return s
}

func (i *HostInfo) HandleReply(addr *net.UDPAddr, counter int) {
	for _, r := range i.Remotes {
		if r.addr.IP.Equal(addr.IP) && r.addr.Port == addr.Port {
			r.ProbeReceived(counter)
		}
	}
}

func (i *HostInfo) Probes() []*Probe {
	p := []*Probe{}
	for _, d := range i.Remotes {
		p = append(p, &Probe{Addr: d.addr, Counter: d.Probe()})
	}
	return p
}

*/

// Utility functions

func localIps(l *logrus.Logger, allowList *AllowList) *[]net.IP {
	//FIXME: This function is pretty garbage
	var ips []net.IP
	ifaces, _ := net.Interfaces()
	for _, i := range ifaces {
		allow := allowList.AllowName(i.Name)
		if l.Level >= logrus.TraceLevel {
			l.WithField("interfaceName", i.Name).WithField("allow", allow).Trace("localAllowList.AllowName")
		}

		if !allow {
			continue
		}
		addrs, _ := i.Addrs()
		for _, addr := range addrs {
			var ip net.IP
			switch v := addr.(type) {
			case *net.IPNet:
				//continue
				ip = v.IP
			case *net.IPAddr:
				ip = v.IP
			}

			//TODO: Filtering out link local for now, this is probably the most correct thing
			//TODO: Would be nice to filter out SLAAC MAC based ips as well
			if ip.IsLoopback() == false && !ip.IsLinkLocalUnicast() {
				allow := allowList.Allow(ip)
				if l.Level >= logrus.TraceLevel {
					l.WithField("localIp", ip).WithField("allow", allow).Trace("localAllowList.Allow")
				}
				if !allow {
					continue
				}

				ips = append(ips, ip)
			}
		}
	}
	return &ips
}<|MERGE_RESOLUTION|>--- conflicted
+++ resolved
@@ -427,13 +427,8 @@
 
 			// Try to send a test packet to that host, this should
 			// cause it to detect a roaming event and switch remotes
-<<<<<<< HEAD
-			ifce.send(test, testRequest, i.ConnectionState, i, best, []byte(""), make([]byte, 12, 12), make([]byte, mtu), 0)
-		}
-=======
-			ifce.send(test, testRequest, i.ConnectionState, i, addr, []byte(""), make([]byte, 12, 12), make([]byte, mtu))
+			ifce.send(test, testRequest, i.ConnectionState, i, addr, []byte(""), make([]byte, 12, 12), make([]byte, mtu), 0)
 		})
->>>>>>> c726d205
 	}
 
 	// Re query our lighthouses for new remotes occasionally
@@ -466,11 +461,7 @@
 }
 
 // handshakeComplete will set the connection as ready to communicate, as well as flush any stored packets
-<<<<<<< HEAD
-func (i *HostInfo) handshakeComplete(l *logrus.Logger, q int) {
-=======
-func (i *HostInfo) handshakeComplete(l *logrus.Logger, m *cachedPacketMetrics) {
->>>>>>> c726d205
+func (i *HostInfo) handshakeComplete(l *logrus.Logger, q int, m *cachedPacketMetrics) {
 	//TODO: I'm not certain the distinction between handshake complete and ConnectionState being ready matters because:
 	//TODO: HandshakeComplete means send stored packets and ConnectionState.ready means we are ready to send
 	//TODO: if the transition from HandhsakeComplete to ConnectionState.ready happens all within this function they are identical
