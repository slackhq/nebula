package nebula

import (
	"errors"
	"fmt"
	"net"
	"sync"
	"sync/atomic"
	"time"

	"github.com/rcrowley/go-metrics"
	"github.com/sirupsen/logrus"
	"github.com/slackhq/nebula/cert"
	"github.com/slackhq/nebula/cidr"
	"github.com/slackhq/nebula/header"
	"github.com/slackhq/nebula/iputil"
	"github.com/slackhq/nebula/udp"
)

// const ProbeLen = 100
const PromoteEvery = 1000
const ReQueryEvery = 5000
const MaxRemotes = 10

// MaxHostInfosPerVpnIp is the max number of hostinfos we will track for a given vpn ip
// 5 allows for an initial handshake and each host pair re-handshaking twice
const MaxHostInfosPerVpnIp = 5

// How long we should prevent roaming back to the previous IP.
// This helps prevent flapping due to packets already in flight
const RoamingSuppressSeconds = 2

const (
	Requested = iota
	Established
)

const (
	Unknowntype = iota
	ForwardingType
	TerminalType
)

type Relay struct {
	Type        int
	State       int
	LocalIndex  uint32
	RemoteIndex uint32
	PeerIp      iputil.VpnIp
}

type HostMap struct {
	sync.RWMutex    //Because we concurrently read and write to our maps
	name            string
	Indexes         map[uint32]*HostInfo
	Relays          map[uint32]*HostInfo // Maps a Relay IDX to a Relay HostInfo object
	RemoteIndexes   map[uint32]*HostInfo
	Hosts           map[iputil.VpnIp]*HostInfo
	preferredRanges []*net.IPNet
	vpnCIDR         *net.IPNet
	metricsEnabled  bool
	l               *logrus.Logger
}

// For synchronization, treat the pointed-to Relay struct as immutable. To edit the Relay
// struct, make a copy of an existing value, edit the fileds in the copy, and
// then store a pointer to the new copy in both realyForBy* maps.
type RelayState struct {
	sync.RWMutex

	relays        map[iputil.VpnIp]struct{} // Set of VpnIp's of Hosts to use as relays to access this peer
	relayForByIp  map[iputil.VpnIp]*Relay   // Maps VpnIps of peers for which this HostInfo is a relay to some Relay info
	relayForByIdx map[uint32]*Relay         // Maps a local index to some Relay info
}

func (rs *RelayState) DeleteRelay(ip iputil.VpnIp) {
	rs.Lock()
	defer rs.Unlock()
	delete(rs.relays, ip)
}

func (rs *RelayState) GetRelayForByIp(ip iputil.VpnIp) (*Relay, bool) {
	rs.RLock()
	defer rs.RUnlock()
	r, ok := rs.relayForByIp[ip]
	return r, ok
}

func (rs *RelayState) InsertRelayTo(ip iputil.VpnIp) {
	rs.Lock()
	defer rs.Unlock()
	rs.relays[ip] = struct{}{}
}

func (rs *RelayState) CopyRelayIps() []iputil.VpnIp {
	rs.RLock()
	defer rs.RUnlock()
	ret := make([]iputil.VpnIp, 0, len(rs.relays))
	for ip := range rs.relays {
		ret = append(ret, ip)
	}
	return ret
}

func (rs *RelayState) CopyRelayForIps() []iputil.VpnIp {
	rs.RLock()
	defer rs.RUnlock()
	currentRelays := make([]iputil.VpnIp, 0, len(rs.relayForByIp))
	for relayIp := range rs.relayForByIp {
		currentRelays = append(currentRelays, relayIp)
	}
	return currentRelays
}

func (rs *RelayState) CopyRelayForIdxs() []uint32 {
	rs.RLock()
	defer rs.RUnlock()
	ret := make([]uint32, 0, len(rs.relayForByIdx))
	for i := range rs.relayForByIdx {
		ret = append(ret, i)
	}
	return ret
}

func (rs *RelayState) RemoveRelay(localIdx uint32) (iputil.VpnIp, bool) {
	rs.Lock()
	defer rs.Unlock()
	r, ok := rs.relayForByIdx[localIdx]
	if !ok {
		return iputil.VpnIp(0), false
	}
	delete(rs.relayForByIdx, localIdx)
	delete(rs.relayForByIp, r.PeerIp)
	return r.PeerIp, true
}

func (rs *RelayState) CompleteRelayByIP(vpnIp iputil.VpnIp, remoteIdx uint32) bool {
	rs.Lock()
	defer rs.Unlock()
	r, ok := rs.relayForByIp[vpnIp]
	if !ok {
		return false
	}
	newRelay := *r
	newRelay.State = Established
	newRelay.RemoteIndex = remoteIdx
	rs.relayForByIdx[r.LocalIndex] = &newRelay
	rs.relayForByIp[r.PeerIp] = &newRelay
	return true
}

func (rs *RelayState) CompleteRelayByIdx(localIdx uint32, remoteIdx uint32) (*Relay, bool) {
	rs.Lock()
	defer rs.Unlock()
	r, ok := rs.relayForByIdx[localIdx]
	if !ok {
		return nil, false
	}
	newRelay := *r
	newRelay.State = Established
	newRelay.RemoteIndex = remoteIdx
	rs.relayForByIdx[r.LocalIndex] = &newRelay
	rs.relayForByIp[r.PeerIp] = &newRelay
	return &newRelay, true
}

func (rs *RelayState) QueryRelayForByIp(vpnIp iputil.VpnIp) (*Relay, bool) {
	rs.RLock()
	defer rs.RUnlock()
	r, ok := rs.relayForByIp[vpnIp]
	return r, ok
}

func (rs *RelayState) QueryRelayForByIdx(idx uint32) (*Relay, bool) {
	rs.RLock()
	defer rs.RUnlock()
	r, ok := rs.relayForByIdx[idx]
	return r, ok
}

func (rs *RelayState) InsertRelay(ip iputil.VpnIp, idx uint32, r *Relay) {
	rs.Lock()
	defer rs.Unlock()
	rs.relayForByIp[ip] = r
	rs.relayForByIdx[idx] = r
}

type HostInfo struct {
	sync.RWMutex

<<<<<<< HEAD
	remote            *udp.Addr
	remotes           *RemoteList
	promoteCounter    atomic.Uint32
	multiportTx       bool
	multiportRx       bool
	ConnectionState   *ConnectionState
	handshakeStart    time.Time        //todo: this an entry in the handshake manager
	HandshakeReady    bool             //todo: being in the manager means you are ready
	HandshakeCounter  int              //todo: another handshake manager entry
	HandshakeComplete bool             //todo: this should go away in favor of ConnectionState.ready
	HandshakePacket   map[uint8][]byte //todo: this is other handshake manager entry
	packetStore       []*cachedPacket  //todo: this is other handshake manager entry
	remoteIndexId     uint32
	localIndexId      uint32
	vpnIp             iputil.VpnIp
	recvError         int
	remoteCidr        *cidr.Tree4
	relayState        RelayState
=======
	remote               *udp.Addr
	remotes              *RemoteList
	promoteCounter       atomic.Uint32
	ConnectionState      *ConnectionState
	handshakeStart       time.Time        //todo: this an entry in the handshake manager
	HandshakeReady       bool             //todo: being in the manager means you are ready
	HandshakeCounter     int              //todo: another handshake manager entry
	HandshakeLastRemotes []*udp.Addr      //todo: another handshake manager entry, which remotes we sent to last time
	HandshakeComplete    bool             //todo: this should go away in favor of ConnectionState.ready
	HandshakePacket      map[uint8][]byte //todo: this is other handshake manager entry
	packetStore          []*cachedPacket  //todo: this is other handshake manager entry
	remoteIndexId        uint32
	localIndexId         uint32
	vpnIp                iputil.VpnIp
	recvError            int
	remoteCidr           *cidr.Tree4
	relayState           RelayState
>>>>>>> ee8e1348

	// lastRebindCount is the other side of Interface.rebindCount, if these values don't match then we need to ask LH
	// for a punch from the remote end of this tunnel. The goal being to prime their conntrack for our traffic just like
	// with a handshake
	lastRebindCount int8

	// lastHandshakeTime records the time the remote side told us about at the stage when the handshake was completed locally
	// Stage 1 packet will contain it if I am a responder, stage 2 packet if I am an initiator
	// This is used to avoid an attack where a handshake packet is replayed after some time
	lastHandshakeTime uint64

	lastRoam       time.Time
	lastRoamRemote *udp.Addr

	// Used to track other hostinfos for this vpn ip since only 1 can be primary
	// Synchronised via hostmap lock and not the hostinfo lock.
	next, prev *HostInfo
}

type ViaSender struct {
	relayHI   *HostInfo // relayHI is the host info object of the relay
	remoteIdx uint32    // remoteIdx is the index included in the header of the received packet
	relay     *Relay    // relay contains the rest of the relay information, including the PeerIP of the host trying to communicate with us.
}

type cachedPacket struct {
	messageType    header.MessageType
	messageSubType header.MessageSubType
	callback       packetCallback
	packet         []byte
}

type packetCallback func(t header.MessageType, st header.MessageSubType, h *HostInfo, p, nb, out []byte)

type cachedPacketMetrics struct {
	sent    metrics.Counter
	dropped metrics.Counter
}

func NewHostMap(l *logrus.Logger, name string, vpnCIDR *net.IPNet, preferredRanges []*net.IPNet) *HostMap {
	h := map[iputil.VpnIp]*HostInfo{}
	i := map[uint32]*HostInfo{}
	r := map[uint32]*HostInfo{}
	relays := map[uint32]*HostInfo{}
	m := HostMap{
		name:            name,
		Indexes:         i,
		Relays:          relays,
		RemoteIndexes:   r,
		Hosts:           h,
		preferredRanges: preferredRanges,
		vpnCIDR:         vpnCIDR,
		l:               l,
	}
	return &m
}

// UpdateStats takes a name and reports host and index counts to the stats collection system
func (hm *HostMap) EmitStats(name string) {
	hm.RLock()
	hostLen := len(hm.Hosts)
	indexLen := len(hm.Indexes)
	remoteIndexLen := len(hm.RemoteIndexes)
	relaysLen := len(hm.Relays)
	hm.RUnlock()

	metrics.GetOrRegisterGauge("hostmap."+name+".hosts", nil).Update(int64(hostLen))
	metrics.GetOrRegisterGauge("hostmap."+name+".indexes", nil).Update(int64(indexLen))
	metrics.GetOrRegisterGauge("hostmap."+name+".remoteIndexes", nil).Update(int64(remoteIndexLen))
	metrics.GetOrRegisterGauge("hostmap."+name+".relayIndexes", nil).Update(int64(relaysLen))
}

func (hm *HostMap) RemoveRelay(localIdx uint32) {
	hm.Lock()
	hiRelay, ok := hm.Relays[localIdx]
	if !ok {
		hm.Unlock()
		return
	}
	delete(hm.Relays, localIdx)
	hm.Unlock()
	ip, ok := hiRelay.relayState.RemoveRelay(localIdx)
	if !ok {
		return
	}
	hiPeer, err := hm.QueryVpnIp(ip)
	if err != nil {
		return
	}
	var otherPeerIdx uint32
	hiPeer.relayState.DeleteRelay(hiRelay.vpnIp)
	relay, ok := hiPeer.relayState.GetRelayForByIp(hiRelay.vpnIp)
	if ok {
		otherPeerIdx = relay.LocalIndex
	}
	// I am a relaying host. I need to remove the other relay, too.
	hm.RemoveRelay(otherPeerIdx)
}

func (hm *HostMap) GetIndexByVpnIp(vpnIp iputil.VpnIp) (uint32, error) {
	hm.RLock()
	if i, ok := hm.Hosts[vpnIp]; ok {
		index := i.localIndexId
		hm.RUnlock()
		return index, nil
	}
	hm.RUnlock()
	return 0, errors.New("vpn IP not found")
}

func (hm *HostMap) Add(ip iputil.VpnIp, hostinfo *HostInfo) {
	hm.Lock()
	hm.Hosts[ip] = hostinfo
	hm.Unlock()
}

func (hm *HostMap) AddVpnIp(vpnIp iputil.VpnIp, init func(hostinfo *HostInfo)) (hostinfo *HostInfo, created bool) {
	hm.RLock()
	if h, ok := hm.Hosts[vpnIp]; !ok {
		hm.RUnlock()
		h = &HostInfo{
			vpnIp:           vpnIp,
			HandshakePacket: make(map[uint8][]byte, 0),
			relayState: RelayState{
				relays:        map[iputil.VpnIp]struct{}{},
				relayForByIp:  map[iputil.VpnIp]*Relay{},
				relayForByIdx: map[uint32]*Relay{},
			},
		}
		if init != nil {
			init(h)
		}
		hm.Lock()
		hm.Hosts[vpnIp] = h
		hm.Unlock()
		return h, true
	} else {
		hm.RUnlock()
		return h, false
	}
}

// Only used by pendingHostMap when the remote index is not initially known
func (hm *HostMap) addRemoteIndexHostInfo(index uint32, h *HostInfo) {
	hm.Lock()
	h.remoteIndexId = index
	hm.RemoteIndexes[index] = h
	hm.Unlock()

	if hm.l.Level > logrus.DebugLevel {
		hm.l.WithField("hostMap", m{"mapName": hm.name, "indexNumber": index, "mapTotalSize": len(hm.Indexes),
			"hostinfo": m{"existing": true, "localIndexId": h.localIndexId, "hostId": h.vpnIp}}).
			Debug("Hostmap remoteIndex added")
	}
}

// DeleteReverseIndex is used to clean up on recv_error
// This function should only ever be called on the pending hostmap
func (hm *HostMap) DeleteReverseIndex(index uint32) {
	hm.Lock()
	hostinfo, ok := hm.RemoteIndexes[index]
	if ok {
		delete(hm.Indexes, hostinfo.localIndexId)
		delete(hm.RemoteIndexes, index)

		// Check if we have an entry under hostId that matches the same hostinfo
		// instance. Clean it up as well if we do (they might not match in pendingHostmap)
		var hostinfo2 *HostInfo
		hostinfo2, ok = hm.Hosts[hostinfo.vpnIp]
		if ok && hostinfo2 == hostinfo {
			delete(hm.Hosts, hostinfo.vpnIp)
		}
	}
	hm.Unlock()

	if hm.l.Level >= logrus.DebugLevel {
		hm.l.WithField("hostMap", m{"mapName": hm.name, "indexNumber": index, "mapTotalSize": len(hm.Indexes)}).
			Debug("Hostmap remote index deleted")
	}
}

// DeleteHostInfo will fully unlink the hostinfo and return true if it was the final hostinfo for this vpn ip
func (hm *HostMap) DeleteHostInfo(hostinfo *HostInfo) bool {
	// Delete the host itself, ensuring it's not modified anymore
	hm.Lock()
	// If we have a previous or next hostinfo then we are not the last one for this vpn ip
	final := (hostinfo.next == nil && hostinfo.prev == nil)
	hm.unlockedDeleteHostInfo(hostinfo)
	hm.Unlock()

	// And tear down all the relays going through this host, if final
	for _, localIdx := range hostinfo.relayState.CopyRelayForIdxs() {
		hm.RemoveRelay(localIdx)
	}

	if final {
		// And tear down the relays this deleted hostInfo was using to be reached
		teardownRelayIdx := []uint32{}
		for _, relayIp := range hostinfo.relayState.CopyRelayIps() {
			relayHostInfo, err := hm.QueryVpnIp(relayIp)
			if err != nil {
				hm.l.WithError(err).WithField("relay", relayIp).Info("Missing relay host in hostmap")
			} else {
				if r, ok := relayHostInfo.relayState.QueryRelayForByIp(hostinfo.vpnIp); ok {
					teardownRelayIdx = append(teardownRelayIdx, r.LocalIndex)
				}
			}
		}
		for _, localIdx := range teardownRelayIdx {
			hm.RemoveRelay(localIdx)
		}
	}

	return final
}

func (hm *HostMap) DeleteRelayIdx(localIdx uint32) {
	hm.Lock()
	defer hm.Unlock()
	delete(hm.RemoteIndexes, localIdx)
}

func (hm *HostMap) MakePrimary(hostinfo *HostInfo) {
	hm.Lock()
	defer hm.Unlock()
	hm.unlockedMakePrimary(hostinfo)
}

func (hm *HostMap) unlockedMakePrimary(hostinfo *HostInfo) {
	oldHostinfo := hm.Hosts[hostinfo.vpnIp]
	if oldHostinfo == hostinfo {
		return
	}

	if hostinfo.prev != nil {
		hostinfo.prev.next = hostinfo.next
	}

	if hostinfo.next != nil {
		hostinfo.next.prev = hostinfo.prev
	}

	hm.Hosts[hostinfo.vpnIp] = hostinfo

	if oldHostinfo == nil {
		return
	}

	hostinfo.next = oldHostinfo
	oldHostinfo.prev = hostinfo
	hostinfo.prev = nil
}

func (hm *HostMap) unlockedDeleteHostInfo(hostinfo *HostInfo) {
	primary, ok := hm.Hosts[hostinfo.vpnIp]
	if ok && primary == hostinfo {
		// The vpnIp pointer points to the same hostinfo as the local index id, we can remove it
		delete(hm.Hosts, hostinfo.vpnIp)
		if len(hm.Hosts) == 0 {
			hm.Hosts = map[iputil.VpnIp]*HostInfo{}
		}

		if hostinfo.next != nil {
			// We had more than 1 hostinfo at this vpnip, promote the next in the list to primary
			hm.Hosts[hostinfo.vpnIp] = hostinfo.next
			// It is primary, there is no previous hostinfo now
			hostinfo.next.prev = nil
		}

	} else {
		// Relink if we were in the middle of multiple hostinfos for this vpn ip
		if hostinfo.prev != nil {
			hostinfo.prev.next = hostinfo.next
		}

		if hostinfo.next != nil {
			hostinfo.next.prev = hostinfo.prev
		}
	}

	hostinfo.next = nil
	hostinfo.prev = nil

	// The remote index uses index ids outside our control so lets make sure we are only removing
	// the remote index pointer here if it points to the hostinfo we are deleting
	hostinfo2, ok := hm.RemoteIndexes[hostinfo.remoteIndexId]
	if ok && hostinfo2 == hostinfo {
		delete(hm.RemoteIndexes, hostinfo.remoteIndexId)
		if len(hm.RemoteIndexes) == 0 {
			hm.RemoteIndexes = map[uint32]*HostInfo{}
		}
	}

	delete(hm.Indexes, hostinfo.localIndexId)
	if len(hm.Indexes) == 0 {
		hm.Indexes = map[uint32]*HostInfo{}
	}

	if hm.l.Level >= logrus.DebugLevel {
		hm.l.WithField("hostMap", m{"mapName": hm.name, "mapTotalSize": len(hm.Hosts),
			"vpnIp": hostinfo.vpnIp, "indexNumber": hostinfo.localIndexId, "remoteIndexNumber": hostinfo.remoteIndexId}).
			Debug("Hostmap hostInfo deleted")
	}
}

func (hm *HostMap) QueryIndex(index uint32) (*HostInfo, error) {
	//TODO: we probably just want to return bool instead of error, or at least a static error
	hm.RLock()
	if h, ok := hm.Indexes[index]; ok {
		hm.RUnlock()
		return h, nil
	} else {
		hm.RUnlock()
		return nil, errors.New("unable to find index")
	}
}

// Retrieves a HostInfo by Index. Returns whether the HostInfo is primary at time of query.
// This helper exists so that the hostinfo.prev pointer can be read while the hostmap lock is held.
func (hm *HostMap) QueryIndexIsPrimary(index uint32) (*HostInfo, bool, error) {
	//TODO: we probably just want to return bool instead of error, or at least a static error
	hm.RLock()
	if h, ok := hm.Indexes[index]; ok {
		hm.RUnlock()
		return h, h.prev == nil, nil
	} else {
		hm.RUnlock()
		return nil, false, errors.New("unable to find index")
	}
}
func (hm *HostMap) QueryRelayIndex(index uint32) (*HostInfo, error) {
	//TODO: we probably just want to return bool instead of error, or at least a static error
	hm.RLock()
	if h, ok := hm.Relays[index]; ok {
		hm.RUnlock()
		return h, nil
	} else {
		hm.RUnlock()
		return nil, errors.New("unable to find index")
	}
}

func (hm *HostMap) QueryReverseIndex(index uint32) (*HostInfo, error) {
	hm.RLock()
	if h, ok := hm.RemoteIndexes[index]; ok {
		hm.RUnlock()
		return h, nil
	} else {
		hm.RUnlock()
		return nil, fmt.Errorf("unable to find reverse index or connectionstate nil in %s hostmap", hm.name)
	}
}

func (hm *HostMap) QueryVpnIp(vpnIp iputil.VpnIp) (*HostInfo, error) {
	return hm.queryVpnIp(vpnIp, nil)
}

// PromoteBestQueryVpnIp will attempt to lazily switch to the best remote every
// `PromoteEvery` calls to this function for a given host.
func (hm *HostMap) PromoteBestQueryVpnIp(vpnIp iputil.VpnIp, ifce *Interface) (*HostInfo, error) {
	return hm.queryVpnIp(vpnIp, ifce)
}

func (hm *HostMap) queryVpnIp(vpnIp iputil.VpnIp, promoteIfce *Interface) (*HostInfo, error) {
	hm.RLock()
	if h, ok := hm.Hosts[vpnIp]; ok {
		hm.RUnlock()
		// Do not attempt promotion if you are a lighthouse
		if promoteIfce != nil && !promoteIfce.lightHouse.amLighthouse {
			h.TryPromoteBest(hm.preferredRanges, promoteIfce)
		}
		return h, nil

	}

	hm.RUnlock()
	return nil, errors.New("unable to find host")
}

// unlockedAddHostInfo assumes you have a write-lock and will add a hostinfo object to the hostmap Indexes and RemoteIndexes maps.
// If an entry exists for the Hosts table (vpnIp -> hostinfo) then the provided hostinfo will be made primary
func (hm *HostMap) unlockedAddHostInfo(hostinfo *HostInfo, f *Interface) {
	if f.serveDns {
		remoteCert := hostinfo.ConnectionState.peerCert
		dnsR.Add(remoteCert.Details.Name+".", remoteCert.Details.Ips[0].IP.String())
	}

	existing := hm.Hosts[hostinfo.vpnIp]
	hm.Hosts[hostinfo.vpnIp] = hostinfo

	if existing != nil {
		hostinfo.next = existing
		existing.prev = hostinfo
	}

	hm.Indexes[hostinfo.localIndexId] = hostinfo
	hm.RemoteIndexes[hostinfo.remoteIndexId] = hostinfo

	if hm.l.Level >= logrus.DebugLevel {
		hm.l.WithField("hostMap", m{"mapName": hm.name, "vpnIp": hostinfo.vpnIp, "mapTotalSize": len(hm.Hosts),
			"hostinfo": m{"existing": true, "localIndexId": hostinfo.localIndexId, "hostId": hostinfo.vpnIp}}).
			Debug("Hostmap vpnIp added")
	}

	i := 1
	check := hostinfo
	for check != nil {
		if i > MaxHostInfosPerVpnIp {
			hm.unlockedDeleteHostInfo(check)
		}
		check = check.next
		i++
	}
}

// TryPromoteBest handles re-querying lighthouses and probing for better paths
// NOTE: It is an error to call this if you are a lighthouse since they should not roam clients!
func (i *HostInfo) TryPromoteBest(preferredRanges []*net.IPNet, ifce *Interface) {
	c := i.promoteCounter.Add(1)
	if c%PromoteEvery == 0 {
		// The lock here is currently protecting i.remote access
		i.RLock()
		remote := i.remote
		i.RUnlock()

		// return early if we are already on a preferred remote
		if remote != nil {
			rIP := remote.IP
			for _, l := range preferredRanges {
				if l.Contains(rIP) {
					return
				}
			}
		}

		i.remotes.ForEach(preferredRanges, func(addr *udp.Addr, preferred bool) {
			if remote != nil && (addr == nil || !preferred) {
				return
			}

			// Try to send a test packet to that host, this should
			// cause it to detect a roaming event and switch remotes
			ifce.sendTo(header.Test, header.TestRequest, i.ConnectionState, i, addr, []byte(""), make([]byte, 12, 12), make([]byte, mtu))
		})
	}

	// Re query our lighthouses for new remotes occasionally
	if c%ReQueryEvery == 0 && ifce.lightHouse != nil {
		ifce.lightHouse.QueryServer(i.vpnIp, ifce)
	}
}

func (i *HostInfo) cachePacket(l *logrus.Logger, t header.MessageType, st header.MessageSubType, packet []byte, f packetCallback, m *cachedPacketMetrics) {
	//TODO: return the error so we can log with more context
	if len(i.packetStore) < 100 {
		tempPacket := make([]byte, len(packet))
		copy(tempPacket, packet)
		//l.WithField("trace", string(debug.Stack())).Error("Caching packet", tempPacket)
		i.packetStore = append(i.packetStore, &cachedPacket{t, st, f, tempPacket})
		if l.Level >= logrus.DebugLevel {
			i.logger(l).
				WithField("length", len(i.packetStore)).
				WithField("stored", true).
				Debugf("Packet store")
		}

	} else if l.Level >= logrus.DebugLevel {
		m.dropped.Inc(1)
		i.logger(l).
			WithField("length", len(i.packetStore)).
			WithField("stored", false).
			Debugf("Packet store")
	}
}

// handshakeComplete will set the connection as ready to communicate, as well as flush any stored packets
func (i *HostInfo) handshakeComplete(l *logrus.Logger, m *cachedPacketMetrics) {
	//TODO: I'm not certain the distinction between handshake complete and ConnectionState being ready matters because:
	//TODO: HandshakeComplete means send stored packets and ConnectionState.ready means we are ready to send
	//TODO: if the transition from HandhsakeComplete to ConnectionState.ready happens all within this function they are identical

	i.ConnectionState.queueLock.Lock()
	i.HandshakeComplete = true
	//TODO: this should be managed by the handshake state machine to set it based on how many handshake were seen.
	// Clamping it to 2 gets us out of the woods for now
	i.ConnectionState.messageCounter.Store(2)

	if l.Level >= logrus.DebugLevel {
		i.logger(l).Debugf("Sending %d stored packets", len(i.packetStore))
	}

	if len(i.packetStore) > 0 {
		nb := make([]byte, 12, 12)
		out := make([]byte, mtu)
		for _, cp := range i.packetStore {
			cp.callback(cp.messageType, cp.messageSubType, i, cp.packet, nb, out)
		}
		m.sent.Inc(int64(len(i.packetStore)))
	}

	i.remotes.ResetBlockedRemotes()
	i.packetStore = make([]*cachedPacket, 0)
	i.ConnectionState.ready = true
	i.ConnectionState.queueLock.Unlock()
	i.ConnectionState.certState = nil
}

func (i *HostInfo) GetCert() *cert.NebulaCertificate {
	if i.ConnectionState != nil {
		return i.ConnectionState.peerCert
	}
	return nil
}

func (i *HostInfo) SetRemote(remote *udp.Addr) {
	// We copy here because we likely got this remote from a source that reuses the object
	if !i.remote.Equals(remote) {
		i.remote = remote.Copy()
		i.remotes.LearnRemote(i.vpnIp, remote.Copy())
	}
}

// SetRemoteIfPreferred returns true if the remote was changed. The lastRoam
// time on the HostInfo will also be updated.
func (i *HostInfo) SetRemoteIfPreferred(hm *HostMap, newRemote *udp.Addr) bool {
	if newRemote == nil {
		// relays have nil udp Addrs
		return false
	}
	currentRemote := i.remote
	if currentRemote == nil {
		i.SetRemote(newRemote)
		return true
	}

	// NOTE: We do this loop here instead of calling `isPreferred` in
	// remote_list.go so that we only have to loop over preferredRanges once.
	newIsPreferred := false
	for _, l := range hm.preferredRanges {
		// return early if we are already on a preferred remote
		if l.Contains(currentRemote.IP) {
			return false
		}

		if l.Contains(newRemote.IP) {
			newIsPreferred = true
		}
	}

	if newIsPreferred {
		// Consider this a roaming event
		i.lastRoam = time.Now()
		i.lastRoamRemote = currentRemote.Copy()

		i.SetRemote(newRemote)

		return true
	}

	return false
}

func (i *HostInfo) RecvErrorExceeded() bool {
	if i.recvError < 3 {
		i.recvError += 1
		return false
	}
	return true
}

func (i *HostInfo) CreateRemoteCIDR(c *cert.NebulaCertificate) {
	if len(c.Details.Ips) == 1 && len(c.Details.Subnets) == 0 {
		// Simple case, no CIDRTree needed
		return
	}

	remoteCidr := cidr.NewTree4()
	for _, ip := range c.Details.Ips {
		remoteCidr.AddCIDR(&net.IPNet{IP: ip.IP, Mask: net.IPMask{255, 255, 255, 255}}, struct{}{})
	}

	for _, n := range c.Details.Subnets {
		remoteCidr.AddCIDR(n, struct{}{})
	}
	i.remoteCidr = remoteCidr
}

func (i *HostInfo) logger(l *logrus.Logger) *logrus.Entry {
	if i == nil {
		return logrus.NewEntry(l)
	}

	li := l.WithField("vpnIp", i.vpnIp).
		WithField("localIndex", i.localIndexId).
		WithField("remoteIndex", i.remoteIndexId)

	if connState := i.ConnectionState; connState != nil {
		if peerCert := connState.peerCert; peerCert != nil {
			li = li.WithField("certName", peerCert.Details.Name)
		}
	}

	return li
}

// Utility functions

func localIps(l *logrus.Logger, allowList *LocalAllowList) *[]net.IP {
	//FIXME: This function is pretty garbage
	var ips []net.IP
	ifaces, _ := net.Interfaces()
	for _, i := range ifaces {
		allow := allowList.AllowName(i.Name)
		if l.Level >= logrus.TraceLevel {
			l.WithField("interfaceName", i.Name).WithField("allow", allow).Trace("localAllowList.AllowName")
		}

		if !allow {
			continue
		}
		addrs, _ := i.Addrs()
		for _, addr := range addrs {
			var ip net.IP
			switch v := addr.(type) {
			case *net.IPNet:
				//continue
				ip = v.IP
			case *net.IPAddr:
				ip = v.IP
			}

			//TODO: Filtering out link local for now, this is probably the most correct thing
			//TODO: Would be nice to filter out SLAAC MAC based ips as well
			if ip.IsLoopback() == false && !ip.IsLinkLocalUnicast() {
				allow := allowList.Allow(ip)
				if l.Level >= logrus.TraceLevel {
					l.WithField("localIp", ip).WithField("allow", allow).Trace("localAllowList.Allow")
				}
				if !allow {
					continue
				}

				ips = append(ips, ip)
			}
		}
	}
	return &ips
}<|MERGE_RESOLUTION|>--- conflicted
+++ resolved
@@ -188,29 +188,11 @@
 type HostInfo struct {
 	sync.RWMutex
 
-<<<<<<< HEAD
-	remote            *udp.Addr
-	remotes           *RemoteList
-	promoteCounter    atomic.Uint32
-	multiportTx       bool
-	multiportRx       bool
-	ConnectionState   *ConnectionState
-	handshakeStart    time.Time        //todo: this an entry in the handshake manager
-	HandshakeReady    bool             //todo: being in the manager means you are ready
-	HandshakeCounter  int              //todo: another handshake manager entry
-	HandshakeComplete bool             //todo: this should go away in favor of ConnectionState.ready
-	HandshakePacket   map[uint8][]byte //todo: this is other handshake manager entry
-	packetStore       []*cachedPacket  //todo: this is other handshake manager entry
-	remoteIndexId     uint32
-	localIndexId      uint32
-	vpnIp             iputil.VpnIp
-	recvError         int
-	remoteCidr        *cidr.Tree4
-	relayState        RelayState
-=======
 	remote               *udp.Addr
 	remotes              *RemoteList
 	promoteCounter       atomic.Uint32
+	multiportTx          bool
+	multiportRx          bool
 	ConnectionState      *ConnectionState
 	handshakeStart       time.Time        //todo: this an entry in the handshake manager
 	HandshakeReady       bool             //todo: being in the manager means you are ready
@@ -225,7 +207,6 @@
 	recvError            int
 	remoteCidr           *cidr.Tree4
 	relayState           RelayState
->>>>>>> ee8e1348
 
 	// lastRebindCount is the other side of Interface.rebindCount, if these values don't match then we need to ask LH
 	// for a punch from the remote end of this tunnel. The goal being to prime their conntrack for our traffic just like
