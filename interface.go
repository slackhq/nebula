package nebula

import (
	"context"
	"errors"
	"fmt"
	"io"
	"net"
	"os"
	"runtime"
	"sync/atomic"
	"time"

	"github.com/rcrowley/go-metrics"
	"github.com/sirupsen/logrus"
	"github.com/slackhq/nebula/cert"
	"github.com/slackhq/nebula/config"
	"github.com/slackhq/nebula/firewall"
	"github.com/slackhq/nebula/header"
	"github.com/slackhq/nebula/iputil"
	"github.com/slackhq/nebula/overlay"
	"github.com/slackhq/nebula/udp"
)

const mtu = 9001

type InterfaceConfig struct {
	HostMap                 *HostMap
	Outside                 *udp.Conn
	Inside                  overlay.Device
	certState               *CertState
	Cipher                  string
	Firewall                *Firewall
	ServeDns                bool
	HandshakeManager        *HandshakeManager
	lightHouse              *LightHouse
	checkInterval           time.Duration
	pendingDeletionInterval time.Duration
	DropLocalBroadcast      bool
	DropMulticast           bool
	routines                int
	MessageMetrics          *MessageMetrics
	version                 string
	caPool                  *cert.NebulaCAPool
	disconnectInvalid       bool
	relayManager            *relayManager
	punchy                  *Punchy

	ConntrackCacheTimeout time.Duration
	l                     *logrus.Logger
}

type Interface struct {
	hostMap            *HostMap
	outside            *udp.Conn
	inside             overlay.Device
	certState          atomic.Pointer[CertState]
	cipher             string
	firewall           *Firewall
	connectionManager  *connectionManager
	handshakeManager   *HandshakeManager
	serveDns           bool
	createTime         time.Time
	lightHouse         *LightHouse
	localBroadcast     iputil.VpnIp
	myVpnIp            iputil.VpnIp
	dropLocalBroadcast bool
	dropMulticast      bool
	routines           int
	caPool             *cert.NebulaCAPool
	disconnectInvalid  bool
	closed             atomic.Bool
	relayManager       *relayManager

	sendRecvErrorConfig sendRecvErrorConfig

	// rebindCount is used to decide if an active tunnel should trigger a punch notification through a lighthouse
	rebindCount int8
	version     string

	conntrackCacheTimeout time.Duration

	writers []*udp.Conn
	readers []io.ReadWriteCloser
	udpRaw  *udp.RawConn

	multiPort MultiPortConfig

	metricHandshakes    metrics.Histogram
	messageMetrics      *MessageMetrics
	cachedPacketMetrics *cachedPacketMetrics

	l *logrus.Logger
}

<<<<<<< HEAD
type MultiPortConfig struct {
	Tx               bool
	Rx               bool
	TxBasePort       uint16
	TxPorts          int
	TxHandshake      bool
	TxHandshakeDelay int
=======
type EncWriter interface {
	SendVia(via *HostInfo,
		relay *Relay,
		ad,
		nb,
		out []byte,
		nocopy bool,
	)
	SendMessageToVpnIp(t header.MessageType, st header.MessageSubType, vpnIp iputil.VpnIp, p, nb, out []byte)
	Handshake(vpnIp iputil.VpnIp)
>>>>>>> 397fe5f8
}

type sendRecvErrorConfig uint8

const (
	sendRecvErrorAlways sendRecvErrorConfig = iota
	sendRecvErrorNever
	sendRecvErrorPrivate
)

func (s sendRecvErrorConfig) ShouldSendRecvError(ip net.IP) bool {
	switch s {
	case sendRecvErrorPrivate:
		return ip.IsPrivate()
	case sendRecvErrorAlways:
		return true
	case sendRecvErrorNever:
		return false
	default:
		panic(fmt.Errorf("invalid sendRecvErrorConfig value: %d", s))
	}
}

func (s sendRecvErrorConfig) String() string {
	switch s {
	case sendRecvErrorAlways:
		return "always"
	case sendRecvErrorNever:
		return "never"
	case sendRecvErrorPrivate:
		return "private"
	default:
		return fmt.Sprintf("invalid(%d)", s)
	}
}

func NewInterface(ctx context.Context, c *InterfaceConfig) (*Interface, error) {
	if c.Outside == nil {
		return nil, errors.New("no outside connection")
	}
	if c.Inside == nil {
		return nil, errors.New("no inside interface (tun)")
	}
	if c.certState == nil {
		return nil, errors.New("no certificate state")
	}
	if c.Firewall == nil {
		return nil, errors.New("no firewall rules")
	}

	myVpnIp := iputil.Ip2VpnIp(c.certState.certificate.Details.Ips[0].IP)
	ifce := &Interface{
		hostMap:            c.HostMap,
		outside:            c.Outside,
		inside:             c.Inside,
		cipher:             c.Cipher,
		firewall:           c.Firewall,
		serveDns:           c.ServeDns,
		handshakeManager:   c.HandshakeManager,
		createTime:         time.Now(),
		lightHouse:         c.lightHouse,
		localBroadcast:     myVpnIp | ^iputil.Ip2VpnIp(c.certState.certificate.Details.Ips[0].Mask),
		dropLocalBroadcast: c.DropLocalBroadcast,
		dropMulticast:      c.DropMulticast,
		routines:           c.routines,
		version:            c.version,
		writers:            make([]*udp.Conn, c.routines),
		readers:            make([]io.ReadWriteCloser, c.routines),
		caPool:             c.caPool,
		disconnectInvalid:  c.disconnectInvalid,
		myVpnIp:            myVpnIp,
		relayManager:       c.relayManager,

		conntrackCacheTimeout: c.ConntrackCacheTimeout,

		metricHandshakes: metrics.GetOrRegisterHistogram("handshakes", nil, metrics.NewExpDecaySample(1028, 0.015)),
		messageMetrics:   c.MessageMetrics,
		cachedPacketMetrics: &cachedPacketMetrics{
			sent:    metrics.GetOrRegisterCounter("hostinfo.cached_packets.sent", nil),
			dropped: metrics.GetOrRegisterCounter("hostinfo.cached_packets.dropped", nil),
		},

		l: c.l,
	}

	ifce.certState.Store(c.certState)
	ifce.connectionManager = newConnectionManager(ctx, c.l, ifce, c.checkInterval, c.pendingDeletionInterval, c.punchy)

	return ifce, nil
}

// activate creates the interface on the host. After the interface is created, any
// other services that want to bind listeners to its IP may do so successfully. However,
// the interface isn't going to process anything until run() is called.
func (f *Interface) activate() {
	// actually turn on tun dev

	addr, err := f.outside.LocalAddr()
	if err != nil {
		f.l.WithError(err).Error("Failed to get udp listen address")
	}

	f.l.WithField("interface", f.inside.Name()).WithField("network", f.inside.Cidr().String()).
		WithField("build", f.version).WithField("udpAddr", addr).
		Info("Nebula interface is active")

	metrics.GetOrRegisterGauge("routines", nil).Update(int64(f.routines))

	metrics.GetOrRegisterGauge("multiport.tx_ports", nil).Update(int64(f.multiPort.TxPorts))

	// Prepare n tun queues
	var reader io.ReadWriteCloser = f.inside
	for i := 0; i < f.routines; i++ {
		if i > 0 {
			reader, err = f.inside.NewMultiQueueReader()
			if err != nil {
				f.l.Fatal(err)
			}
		}
		f.readers[i] = reader
	}

	if err := f.inside.Activate(); err != nil {
		f.inside.Close()
		f.l.Fatal(err)
	}
}

func (f *Interface) run() {
	// Launch n queues to read packets from udp
	for i := 0; i < f.routines; i++ {
		go f.listenOut(i)
	}

	// Launch n queues to read packets from tun dev
	for i := 0; i < f.routines; i++ {
		go f.listenIn(f.readers[i], i)
	}
}

func (f *Interface) listenOut(i int) {
	runtime.LockOSThread()

	var li *udp.Conn
	// TODO clean this up with a coherent interface for each outside connection
	if i > 0 {
		li = f.writers[i]
	} else {
		li = f.outside
	}

	lhh := f.lightHouse.NewRequestHandler()
	conntrackCache := firewall.NewConntrackCacheTicker(f.conntrackCacheTimeout)
	li.ListenOut(readOutsidePackets(f), lhHandleRequest(lhh, f), conntrackCache, i)
}

func (f *Interface) listenIn(reader io.ReadWriteCloser, i int) {
	runtime.LockOSThread()

	packet := make([]byte, mtu)
	out := make([]byte, mtu)
	fwPacket := &firewall.Packet{}
	nb := make([]byte, 12, 12)

	conntrackCache := firewall.NewConntrackCacheTicker(f.conntrackCacheTimeout)

	for {
		n, err := reader.Read(packet)
		if err != nil {
			if errors.Is(err, os.ErrClosed) && f.closed.Load() {
				return
			}

			f.l.WithError(err).Error("Error while reading outbound packet")
			// This only seems to happen when something fatal happens to the fd, so exit.
			os.Exit(2)
		}

		f.consumeInsidePacket(packet[:n], fwPacket, nb, out, i, conntrackCache.Get(f.l))
	}
}

func (f *Interface) RegisterConfigChangeCallbacks(c *config.C) {
	c.RegisterReloadCallback(f.reloadCA)
	c.RegisterReloadCallback(f.reloadCertKey)
	c.RegisterReloadCallback(f.reloadFirewall)
	c.RegisterReloadCallback(f.reloadSendRecvError)
	for _, udpConn := range f.writers {
		c.RegisterReloadCallback(udpConn.ReloadConfig)
	}
}

func (f *Interface) reloadCA(c *config.C) {
	// reload and check regardless
	// todo: need mutex?
	newCAs, err := loadCAFromConfig(f.l, c)
	if err != nil {
		f.l.WithError(err).Error("Could not refresh trusted CA certificates")
		return
	}

	f.caPool = newCAs
	f.l.WithField("fingerprints", f.caPool.GetFingerprints()).Info("Trusted CA certificates refreshed")
}

func (f *Interface) reloadCertKey(c *config.C) {
	// reload and check in all cases
	cs, err := NewCertStateFromConfig(c)
	if err != nil {
		f.l.WithError(err).Error("Could not refresh client cert")
		return
	}

	// did IP in cert change? if so, don't set
	currentCert := f.certState.Load().certificate
	oldIPs := currentCert.Details.Ips
	newIPs := cs.certificate.Details.Ips
	if len(oldIPs) > 0 && len(newIPs) > 0 && oldIPs[0].String() != newIPs[0].String() {
		f.l.WithField("new_ip", newIPs[0]).WithField("old_ip", oldIPs[0]).Error("IP in new cert was different from old")
		return
	}

	f.certState.Store(cs)
	f.l.WithField("cert", cs.certificate).Info("Client cert refreshed from disk")
}

func (f *Interface) reloadFirewall(c *config.C) {
	//TODO: need to trigger/detect if the certificate changed too
	if c.HasChanged("firewall") == false {
		f.l.Debug("No firewall config change detected")
		return
	}

	fw, err := NewFirewallFromConfig(f.l, f.certState.Load().certificate, c)
	if err != nil {
		f.l.WithError(err).Error("Error while creating firewall during reload")
		return
	}

	oldFw := f.firewall
	conntrack := oldFw.Conntrack
	conntrack.Lock()
	defer conntrack.Unlock()

	fw.rulesVersion = oldFw.rulesVersion + 1
	// If rulesVersion is back to zero, we have wrapped all the way around. Be
	// safe and just reset conntrack in this case.
	if fw.rulesVersion == 0 {
		f.l.WithField("firewallHash", fw.GetRuleHash()).
			WithField("oldFirewallHash", oldFw.GetRuleHash()).
			WithField("rulesVersion", fw.rulesVersion).
			Warn("firewall rulesVersion has overflowed, resetting conntrack")
	} else {
		fw.Conntrack = conntrack
	}

	f.firewall = fw

	oldFw.Destroy()
	f.l.WithField("firewallHash", fw.GetRuleHash()).
		WithField("oldFirewallHash", oldFw.GetRuleHash()).
		WithField("rulesVersion", fw.rulesVersion).
		Info("New firewall has been installed")
}

func (f *Interface) reloadSendRecvError(c *config.C) {
	if c.InitialLoad() || c.HasChanged("listen.send_recv_error") {
		stringValue := c.GetString("listen.send_recv_error", "always")

		switch stringValue {
		case "always":
			f.sendRecvErrorConfig = sendRecvErrorAlways
		case "never":
			f.sendRecvErrorConfig = sendRecvErrorNever
		case "private":
			f.sendRecvErrorConfig = sendRecvErrorPrivate
		default:
			if c.GetBool("listen.send_recv_error", true) {
				f.sendRecvErrorConfig = sendRecvErrorAlways
			} else {
				f.sendRecvErrorConfig = sendRecvErrorNever
			}
		}

		f.l.WithField("sendRecvError", f.sendRecvErrorConfig.String()).
			Info("Loaded send_recv_error config")
	}
}

func (f *Interface) emitStats(ctx context.Context, i time.Duration) {
	ticker := time.NewTicker(i)
	defer ticker.Stop()

	udpStats := udp.NewUDPStatsEmitter(f.writers)

<<<<<<< HEAD
	var rawStats func()
=======
	certExpirationGauge := metrics.GetOrRegisterGauge("certificate.ttl_seconds", nil)
>>>>>>> 397fe5f8

	for {
		select {
		case <-ctx.Done():
			return
		case <-ticker.C:
			f.firewall.EmitStats()
			f.handshakeManager.EmitStats()
			udpStats()
<<<<<<< HEAD
			if f.udpRaw != nil {
				if rawStats == nil {
					rawStats = udp.NewRawStatsEmitter(f.udpRaw)
				}
				rawStats()
			}
=======
			certExpirationGauge.Update(int64(f.certState.Load().certificate.Details.NotAfter.Sub(time.Now()) / time.Second))
>>>>>>> 397fe5f8
		}
	}
}

func (f *Interface) Close() error {
	f.closed.Store(true)

	// Release the tun device
	return f.inside.Close()
}<|MERGE_RESOLUTION|>--- conflicted
+++ resolved
@@ -93,7 +93,6 @@
 	l *logrus.Logger
 }
 
-<<<<<<< HEAD
 type MultiPortConfig struct {
 	Tx               bool
 	Rx               bool
@@ -101,7 +100,8 @@
 	TxPorts          int
 	TxHandshake      bool
 	TxHandshakeDelay int
-=======
+}
+
 type EncWriter interface {
 	SendVia(via *HostInfo,
 		relay *Relay,
@@ -112,7 +112,6 @@
 	)
 	SendMessageToVpnIp(t header.MessageType, st header.MessageSubType, vpnIp iputil.VpnIp, p, nb, out []byte)
 	Handshake(vpnIp iputil.VpnIp)
->>>>>>> 397fe5f8
 }
 
 type sendRecvErrorConfig uint8
@@ -408,11 +407,9 @@
 
 	udpStats := udp.NewUDPStatsEmitter(f.writers)
 
-<<<<<<< HEAD
 	var rawStats func()
-=======
+
 	certExpirationGauge := metrics.GetOrRegisterGauge("certificate.ttl_seconds", nil)
->>>>>>> 397fe5f8
 
 	for {
 		select {
@@ -422,16 +419,13 @@
 			f.firewall.EmitStats()
 			f.handshakeManager.EmitStats()
 			udpStats()
-<<<<<<< HEAD
 			if f.udpRaw != nil {
 				if rawStats == nil {
 					rawStats = udp.NewRawStatsEmitter(f.udpRaw)
 				}
 				rawStats()
 			}
-=======
 			certExpirationGauge.Update(int64(f.certState.Load().certificate.Details.NotAfter.Sub(time.Now()) / time.Second))
->>>>>>> 397fe5f8
 		}
 	}
 }
