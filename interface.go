package nebula

import (
	"context"
	"errors"
	"fmt"
	"io"
	"net"
	"os"
	"runtime"
	"sync/atomic"
	"time"

	"github.com/rcrowley/go-metrics"
	"github.com/sirupsen/logrus"
	"github.com/slackhq/nebula/config"
	"github.com/slackhq/nebula/firewall"
	"github.com/slackhq/nebula/header"
	"github.com/slackhq/nebula/iputil"
	"github.com/slackhq/nebula/overlay"
	"github.com/slackhq/nebula/udp"
)

const mtu = 9001

type InterfaceConfig struct {
	HostMap                 *HostMap
	Outside                 udp.Conn
	Inside                  overlay.Device
	pki                     *PKI
	Cipher                  string
	Firewall                *Firewall
	ServeDns                bool
	HandshakeManager        *HandshakeManager
	lightHouse              *LightHouse
	checkInterval           time.Duration
	pendingDeletionInterval time.Duration
	DropLocalBroadcast      bool
	DropMulticast           bool
	routines                int
	MessageMetrics          *MessageMetrics
	version                 string
	disconnectInvalid       bool
	relayManager            *relayManager
	punchy                  *Punchy

	tryPromoteEvery uint32
	reQueryEvery    uint32
	reQueryWait     time.Duration

	ConntrackCacheTimeout time.Duration
	l                     *logrus.Logger
}

type Interface struct {
	hostMap            *HostMap
	outside            udp.Conn
	inside             overlay.Device
	pki                *PKI
	cipher             string
	firewall           *Firewall
	connectionManager  *connectionManager
	handshakeManager   *HandshakeManager
	serveDns           bool
	createTime         time.Time
	lightHouse         *LightHouse
	localBroadcast     iputil.VpnIp
	myVpnIp            iputil.VpnIp
	dropLocalBroadcast bool
	dropMulticast      bool
	routines           int
	disconnectInvalid  bool
	closed             atomic.Bool
	relayManager       *relayManager

	tryPromoteEvery atomic.Uint32
	reQueryEvery    atomic.Uint32
	reQueryWait     atomic.Int64

	sendRecvErrorConfig sendRecvErrorConfig

	// rebindCount is used to decide if an active tunnel should trigger a punch notification through a lighthouse
	rebindCount int8
	version     string

	conntrackCacheTimeout time.Duration

	writers []udp.Conn
	readers []io.ReadWriteCloser
	udpRaw  *udp.RawConn

	multiPort MultiPortConfig

	metricHandshakes    metrics.Histogram
	messageMetrics      *MessageMetrics
	cachedPacketMetrics *cachedPacketMetrics

	l *logrus.Logger
}

type MultiPortConfig struct {
	Tx               bool
	Rx               bool
	TxBasePort       uint16
	TxPorts          int
	TxHandshake      bool
	TxHandshakeDelay int
}

type EncWriter interface {
	SendVia(via *HostInfo,
		relay *Relay,
		ad,
		nb,
		out []byte,
		nocopy bool,
	)
	SendMessageToVpnIp(t header.MessageType, st header.MessageSubType, vpnIp iputil.VpnIp, p, nb, out []byte)
	SendMessageToHostInfo(t header.MessageType, st header.MessageSubType, hostinfo *HostInfo, p, nb, out []byte)
	Handshake(vpnIp iputil.VpnIp)
}

type sendRecvErrorConfig uint8

const (
	sendRecvErrorAlways sendRecvErrorConfig = iota
	sendRecvErrorNever
	sendRecvErrorPrivate
)

func (s sendRecvErrorConfig) ShouldSendRecvError(ip net.IP) bool {
	switch s {
	case sendRecvErrorPrivate:
		return ip.IsPrivate()
	case sendRecvErrorAlways:
		return true
	case sendRecvErrorNever:
		return false
	default:
		panic(fmt.Errorf("invalid sendRecvErrorConfig value: %d", s))
	}
}

func (s sendRecvErrorConfig) String() string {
	switch s {
	case sendRecvErrorAlways:
		return "always"
	case sendRecvErrorNever:
		return "never"
	case sendRecvErrorPrivate:
		return "private"
	default:
		return fmt.Sprintf("invalid(%d)", s)
	}
}

func NewInterface(ctx context.Context, c *InterfaceConfig) (*Interface, error) {
	if c.Outside == nil {
		return nil, errors.New("no outside connection")
	}
	if c.Inside == nil {
		return nil, errors.New("no inside interface (tun)")
	}
	if c.pki == nil {
		return nil, errors.New("no certificate state")
	}
	if c.Firewall == nil {
		return nil, errors.New("no firewall rules")
	}

	certificate := c.pki.GetCertState().Certificate
	myVpnIp := iputil.Ip2VpnIp(certificate.Details.Ips[0].IP)
	ifce := &Interface{
		pki:                c.pki,
		hostMap:            c.HostMap,
		outside:            c.Outside,
		inside:             c.Inside,
		cipher:             c.Cipher,
		firewall:           c.Firewall,
		serveDns:           c.ServeDns,
		handshakeManager:   c.HandshakeManager,
		createTime:         time.Now(),
		lightHouse:         c.lightHouse,
		localBroadcast:     myVpnIp | ^iputil.Ip2VpnIp(certificate.Details.Ips[0].Mask),
		dropLocalBroadcast: c.DropLocalBroadcast,
		dropMulticast:      c.DropMulticast,
		routines:           c.routines,
		version:            c.version,
		writers:            make([]udp.Conn, c.routines),
		readers:            make([]io.ReadWriteCloser, c.routines),
		disconnectInvalid:  c.disconnectInvalid,
		myVpnIp:            myVpnIp,
		relayManager:       c.relayManager,

		conntrackCacheTimeout: c.ConntrackCacheTimeout,

		metricHandshakes: metrics.GetOrRegisterHistogram("handshakes", nil, metrics.NewExpDecaySample(1028, 0.015)),
		messageMetrics:   c.MessageMetrics,
		cachedPacketMetrics: &cachedPacketMetrics{
			sent:    metrics.GetOrRegisterCounter("hostinfo.cached_packets.sent", nil),
			dropped: metrics.GetOrRegisterCounter("hostinfo.cached_packets.dropped", nil),
		},

		l: c.l,
	}

	ifce.tryPromoteEvery.Store(c.tryPromoteEvery)
	ifce.reQueryEvery.Store(c.reQueryEvery)
	ifce.reQueryWait.Store(int64(c.reQueryWait))

	ifce.connectionManager = newConnectionManager(ctx, c.l, ifce, c.checkInterval, c.pendingDeletionInterval, c.punchy)

	return ifce, nil
}

// activate creates the interface on the host. After the interface is created, any
// other services that want to bind listeners to its IP may do so successfully. However,
// the interface isn't going to process anything until run() is called.
func (f *Interface) activate() {
	// actually turn on tun dev

	addr, err := f.outside.LocalAddr()
	if err != nil {
		f.l.WithError(err).Error("Failed to get udp listen address")
	}

	f.l.WithField("interface", f.inside.Name()).WithField("network", f.inside.Cidr().String()).
		WithField("build", f.version).WithField("udpAddr", addr).
		WithField("boringcrypto", boringEnabled()).
		Info("Nebula interface is active")

	metrics.GetOrRegisterGauge("routines", nil).Update(int64(f.routines))

	metrics.GetOrRegisterGauge("multiport.tx_ports", nil).Update(int64(f.multiPort.TxPorts))

	// Prepare n tun queues
	var reader io.ReadWriteCloser = f.inside
	for i := 0; i < f.routines; i++ {
		if i > 0 {
			reader, err = f.inside.NewMultiQueueReader()
			if err != nil {
				f.l.Fatal(err)
			}
		}
		f.readers[i] = reader
	}

	if err := f.inside.Activate(); err != nil {
		f.inside.Close()
		f.l.Fatal(err)
	}
}

func (f *Interface) run() {
	// Launch n queues to read packets from udp
	for i := 0; i < f.routines; i++ {
		go f.listenOut(i)
	}

	// Launch n queues to read packets from tun dev
	for i := 0; i < f.routines; i++ {
		go f.listenIn(f.readers[i], i)
	}
}

func (f *Interface) listenOut(i int) {
	runtime.LockOSThread()

	var li udp.Conn
	// TODO clean this up with a coherent interface for each outside connection
	if i > 0 {
		li = f.writers[i]
	} else {
		li = f.outside
	}

	lhh := f.lightHouse.NewRequestHandler()
	conntrackCache := firewall.NewConntrackCacheTicker(f.conntrackCacheTimeout)
	li.ListenOut(readOutsidePackets(f), lhHandleRequest(lhh, f), conntrackCache, i)
}

func (f *Interface) listenIn(reader io.ReadWriteCloser, i int) {
	runtime.LockOSThread()

	packet := make([]byte, mtu)
	out := make([]byte, mtu)
	fwPacket := &firewall.Packet{}
	nb := make([]byte, 12, 12)

	conntrackCache := firewall.NewConntrackCacheTicker(f.conntrackCacheTimeout)

	for {
		n, err := reader.Read(packet)
		if err != nil {
			if errors.Is(err, os.ErrClosed) && f.closed.Load() {
				return
			}

			f.l.WithError(err).Error("Error while reading outbound packet")
			// This only seems to happen when something fatal happens to the fd, so exit.
			os.Exit(2)
		}

		f.consumeInsidePacket(packet[:n], fwPacket, nb, out, i, conntrackCache.Get(f.l))
	}
}

func (f *Interface) RegisterConfigChangeCallbacks(c *config.C) {
	c.RegisterReloadCallback(f.reloadFirewall)
	c.RegisterReloadCallback(f.reloadSendRecvError)
	c.RegisterReloadCallback(f.reloadMisc)
	for _, udpConn := range f.writers {
		c.RegisterReloadCallback(udpConn.ReloadConfig)
	}
}

func (f *Interface) reloadFirewall(c *config.C) {
	//TODO: need to trigger/detect if the certificate changed too
	if c.HasChanged("firewall") == false {
		f.l.Debug("No firewall config change detected")
		return
	}

	fw, err := NewFirewallFromConfig(f.l, f.pki.GetCertState().Certificate, c)
	if err != nil {
		f.l.WithError(err).Error("Error while creating firewall during reload")
		return
	}

	oldFw := f.firewall
	conntrack := oldFw.Conntrack
	conntrack.Lock()
	defer conntrack.Unlock()

	fw.rulesVersion = oldFw.rulesVersion + 1
	// If rulesVersion is back to zero, we have wrapped all the way around. Be
	// safe and just reset conntrack in this case.
	if fw.rulesVersion == 0 {
		f.l.WithField("firewallHash", fw.GetRuleHash()).
			WithField("oldFirewallHash", oldFw.GetRuleHash()).
			WithField("rulesVersion", fw.rulesVersion).
			Warn("firewall rulesVersion has overflowed, resetting conntrack")
	} else {
		fw.Conntrack = conntrack
	}

	f.firewall = fw

	oldFw.Destroy()
	f.l.WithField("firewallHash", fw.GetRuleHash()).
		WithField("oldFirewallHash", oldFw.GetRuleHash()).
		WithField("rulesVersion", fw.rulesVersion).
		Info("New firewall has been installed")
}

func (f *Interface) reloadSendRecvError(c *config.C) {
	if c.InitialLoad() || c.HasChanged("listen.send_recv_error") {
		stringValue := c.GetString("listen.send_recv_error", "always")

		switch stringValue {
		case "always":
			f.sendRecvErrorConfig = sendRecvErrorAlways
		case "never":
			f.sendRecvErrorConfig = sendRecvErrorNever
		case "private":
			f.sendRecvErrorConfig = sendRecvErrorPrivate
		default:
			if c.GetBool("listen.send_recv_error", true) {
				f.sendRecvErrorConfig = sendRecvErrorAlways
			} else {
				f.sendRecvErrorConfig = sendRecvErrorNever
			}
		}

		f.l.WithField("sendRecvError", f.sendRecvErrorConfig.String()).
			Info("Loaded send_recv_error config")
	}
}

func (f *Interface) reloadMisc(c *config.C) {
	if c.HasChanged("counters.try_promote") {
		n := c.GetUint32("counters.try_promote", defaultPromoteEvery)
		f.tryPromoteEvery.Store(n)
		f.l.Info("counters.try_promote has changed")
	}

	if c.HasChanged("counters.requery_every_packets") {
		n := c.GetUint32("counters.requery_every_packets", defaultReQueryEvery)
		f.reQueryEvery.Store(n)
		f.l.Info("counters.requery_every_packets has changed")
	}

	if c.HasChanged("timers.requery_wait_duration") {
		n := c.GetDuration("timers.requery_wait_duration", defaultReQueryWait)
		f.reQueryWait.Store(int64(n))
		f.l.Info("timers.requery_wait_duration has changed")
	}
}

func (f *Interface) emitStats(ctx context.Context, i time.Duration) {
	ticker := time.NewTicker(i)
	defer ticker.Stop()

	udpStats := udp.NewUDPStatsEmitter(f.writers)

	var rawStats func()

	certExpirationGauge := metrics.GetOrRegisterGauge("certificate.ttl_seconds", nil)

	for {
		select {
		case <-ctx.Done():
			return
		case <-ticker.C:
			f.firewall.EmitStats()
			f.handshakeManager.EmitStats()
			udpStats()
<<<<<<< HEAD
			if f.udpRaw != nil {
				if rawStats == nil {
					rawStats = udp.NewRawStatsEmitter(f.udpRaw)
				}
				rawStats()
			}
			certExpirationGauge.Update(int64(f.certState.Load().certificate.Details.NotAfter.Sub(time.Now()) / time.Second))
=======
			certExpirationGauge.Update(int64(f.pki.GetCertState().Certificate.Details.NotAfter.Sub(time.Now()) / time.Second))
>>>>>>> 87b628ba
		}
	}
}

func (f *Interface) Close() error {
	f.closed.Store(true)

	for _, u := range f.writers {
		err := u.Close()
		if err != nil {
			f.l.WithError(err).Error("Error while closing udp socket")
		}
	}

	// Release the tun device
	return f.inside.Close()
}<|MERGE_RESOLUTION|>--- conflicted
+++ resolved
@@ -415,17 +415,13 @@
 			f.firewall.EmitStats()
 			f.handshakeManager.EmitStats()
 			udpStats()
-<<<<<<< HEAD
 			if f.udpRaw != nil {
 				if rawStats == nil {
 					rawStats = udp.NewRawStatsEmitter(f.udpRaw)
 				}
 				rawStats()
 			}
-			certExpirationGauge.Update(int64(f.certState.Load().certificate.Details.NotAfter.Sub(time.Now()) / time.Second))
-=======
 			certExpirationGauge.Update(int64(f.pki.GetCertState().Certificate.Details.NotAfter.Sub(time.Now()) / time.Second))
->>>>>>> 87b628ba
 		}
 	}
 }
