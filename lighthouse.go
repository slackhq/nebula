package nebula

import (
	"context"
	"encoding/binary"
	"errors"
	"fmt"
	"net"
	"net/netip"
	"strconv"
	"sync"
	"sync/atomic"
	"time"

	"github.com/gaissmai/bart"
	"github.com/rcrowley/go-metrics"
	"github.com/sirupsen/logrus"
	"github.com/slackhq/nebula/config"
	"github.com/slackhq/nebula/header"
	"github.com/slackhq/nebula/udp"
	"github.com/slackhq/nebula/util"
)

//TODO: if a lighthouse doesn't have an answer, clients AGGRESSIVELY REQUERY.. why? handshake manager and/or getOrHandshake?
//TODO: nodes are roaming lighthouses, this is bad. How are they learning?

var ErrHostNotKnown = errors.New("host not known")

type LightHouse struct {
	//TODO: We need a timer wheel to kick out vpnIps that haven't reported in a long time
	sync.RWMutex //Because we concurrently read and write to our maps
	ctx          context.Context
	amLighthouse bool
	myVpnNet     netip.Prefix
	punchConn    udp.Conn
	punchy       *Punchy

	// Local cache of answers from light houses
	// map of vpn Ip to answers
	addrMap map[netip.Addr]*RemoteList

	// filters remote addresses allowed for each host
	// - When we are a lighthouse, this filters what addresses we store and
	// respond with.
	// - When we are not a lighthouse, this filters which addresses we accept
	// from lighthouses.
	remoteAllowList atomic.Pointer[RemoteAllowList]

	// filters local addresses that we advertise to lighthouses
	localAllowList atomic.Pointer[LocalAllowList]

	// used to trigger the HandshakeManager when we receive HostQueryReply
	handshakeTrigger chan<- netip.Addr

	// staticList exists to avoid having a bool in each addrMap entry
	// since static should be rare
	staticList  atomic.Pointer[map[netip.Addr]struct{}]
	lighthouses atomic.Pointer[map[netip.Addr]struct{}]

	interval     atomic.Int64
	updateCancel context.CancelFunc
	ifce         EncWriter
	nebulaPort   uint32 // 32 bits because protobuf does not have a uint16

	advertiseAddrs atomic.Pointer[[]netip.AddrPort]

	// IP's of relays that can be used by peers to access me
	relaysForMe atomic.Pointer[[]netip.Addr]

	queryChan chan netip.Addr

	calculatedRemotes atomic.Pointer[bart.Table[[]*calculatedRemote]] // Maps VpnIp to []*calculatedRemote

	metrics           *MessageMetrics
	metricHolepunchTx metrics.Counter
	l                 *logrus.Logger
}

// NewLightHouseFromConfig will build a Lighthouse struct from the values provided in the config object
// addrMap should be nil unless this is during a config reload
func NewLightHouseFromConfig(ctx context.Context, l *logrus.Logger, c *config.C, myVpnNet netip.Prefix, pc udp.Conn, p *Punchy) (*LightHouse, error) {
	amLighthouse := c.GetBool("lighthouse.am_lighthouse", false)
	nebulaPort := uint32(c.GetInt("listen.port", 0))
	if amLighthouse && nebulaPort == 0 {
		return nil, util.NewContextualError("lighthouse.am_lighthouse enabled on node but no port number is set in config", nil, nil)
	}

	// If port is dynamic, discover it
	if nebulaPort == 0 && pc != nil {
		uPort, err := pc.LocalAddr()
		if err != nil {
			return nil, util.NewContextualError("Failed to get listening port", nil, err)
		}
		nebulaPort = uint32(uPort.Port())
	}

	h := LightHouse{
		ctx:          ctx,
		amLighthouse: amLighthouse,
		myVpnNet:     myVpnNet,
		addrMap:      make(map[netip.Addr]*RemoteList),
		nebulaPort:   nebulaPort,
		punchConn:    pc,
		punchy:       p,
		queryChan:    make(chan netip.Addr, c.GetUint32("handshakes.query_buffer", 64)),
		l:            l,
	}
	lighthouses := make(map[netip.Addr]struct{})
	h.lighthouses.Store(&lighthouses)
	staticList := make(map[netip.Addr]struct{})
	h.staticList.Store(&staticList)

	if c.GetBool("stats.lighthouse_metrics", false) {
		h.metrics = newLighthouseMetrics()
		h.metricHolepunchTx = metrics.GetOrRegisterCounter("messages.tx.holepunch", nil)
	} else {
		h.metricHolepunchTx = metrics.NilCounter{}
	}

	err := h.reload(c, true)
	if err != nil {
		return nil, err
	}

	c.RegisterReloadCallback(func(c *config.C) {
		err := h.reload(c, false)
		switch v := err.(type) {
		case *util.ContextualError:
			v.Log(l)
		case error:
			l.WithError(err).Error("failed to reload lighthouse")
		}
	})

	h.startQueryWorker()

	return &h, nil
}

func (lh *LightHouse) GetStaticHostList() map[netip.Addr]struct{} {
	return *lh.staticList.Load()
}

func (lh *LightHouse) GetLighthouses() map[netip.Addr]struct{} {
	return *lh.lighthouses.Load()
}

func (lh *LightHouse) GetRemoteAllowList() *RemoteAllowList {
	return lh.remoteAllowList.Load()
}

func (lh *LightHouse) GetLocalAllowList() *LocalAllowList {
	return lh.localAllowList.Load()
}

func (lh *LightHouse) GetAdvertiseAddrs() []netip.AddrPort {
	return *lh.advertiseAddrs.Load()
}

func (lh *LightHouse) GetRelaysForMe() []netip.Addr {
	return *lh.relaysForMe.Load()
}

func (lh *LightHouse) getCalculatedRemotes() *bart.Table[[]*calculatedRemote] {
	return lh.calculatedRemotes.Load()
}

func (lh *LightHouse) GetUpdateInterval() int64 {
	return lh.interval.Load()
}

func (lh *LightHouse) reload(c *config.C, initial bool) error {
	if initial || c.HasChanged("lighthouse.advertise_addrs") {
		rawAdvAddrs := c.GetStringSlice("lighthouse.advertise_addrs", []string{})
		advAddrs := make([]netip.AddrPort, 0)

		for i, rawAddr := range rawAdvAddrs {
			host, sport, err := net.SplitHostPort(rawAddr)
			if err != nil {
				return util.NewContextualError("Unable to parse lighthouse.advertise_addrs entry", m{"addr": rawAddr, "entry": i + 1}, err)
			}

			ips, err := net.DefaultResolver.LookupNetIP(context.Background(), "ip", host)
			if err != nil {
				return util.NewContextualError("Unable to lookup lighthouse.advertise_addrs entry", m{"addr": rawAddr, "entry": i + 1}, err)
			}
			if len(ips) == 0 {
				return util.NewContextualError("Unable to lookup lighthouse.advertise_addrs entry", m{"addr": rawAddr, "entry": i + 1}, nil)
			}

			port, err := strconv.Atoi(sport)
			if err != nil {
				return util.NewContextualError("Unable to parse port in lighthouse.advertise_addrs entry", m{"addr": rawAddr, "entry": i + 1}, err)
			}

			if port == 0 {
				port = int(lh.nebulaPort)
			}

			//TODO: we could technically insert all returned ips instead of just the first one if a dns lookup was used
			ip := ips[0].Unmap()
			if lh.myVpnNet.Contains(ip) {
				lh.l.WithField("addr", rawAddr).WithField("entry", i+1).
					Warn("Ignoring lighthouse.advertise_addrs report because it is within the nebula network range")
				continue
			}

			advAddrs = append(advAddrs, netip.AddrPortFrom(ip, uint16(port)))
		}

		lh.advertiseAddrs.Store(&advAddrs)

		if !initial {
			lh.l.Info("lighthouse.advertise_addrs has changed")
		}
	}

	if initial || c.HasChanged("lighthouse.interval") {
		lh.interval.Store(int64(c.GetInt("lighthouse.interval", 10)))

		if !initial {
			lh.l.Infof("lighthouse.interval changed to %v", lh.interval.Load())

			if lh.updateCancel != nil {
				// May not always have a running routine
				lh.updateCancel()
			}

			lh.StartUpdateWorker()
		}
	}

	if initial || c.HasChanged("lighthouse.remote_allow_list") || c.HasChanged("lighthouse.remote_allow_ranges") {
		ral, err := NewRemoteAllowListFromConfig(c, "lighthouse.remote_allow_list", "lighthouse.remote_allow_ranges")
		if err != nil {
			return util.NewContextualError("Invalid lighthouse.remote_allow_list", nil, err)
		}

		lh.remoteAllowList.Store(ral)
		if !initial {
			//TODO: a diff will be annoyingly difficult
			lh.l.Info("lighthouse.remote_allow_list and/or lighthouse.remote_allow_ranges has changed")
		}
	}

	if initial || c.HasChanged("lighthouse.local_allow_list") {
		lal, err := NewLocalAllowListFromConfig(c, "lighthouse.local_allow_list")
		if err != nil {
			return util.NewContextualError("Invalid lighthouse.local_allow_list", nil, err)
		}

		lh.localAllowList.Store(lal)
		if !initial {
			//TODO: a diff will be annoyingly difficult
			lh.l.Info("lighthouse.local_allow_list has changed")
		}
	}

	if initial || c.HasChanged("lighthouse.calculated_remotes") {
		cr, err := NewCalculatedRemotesFromConfig(c, "lighthouse.calculated_remotes")
		if err != nil {
			return util.NewContextualError("Invalid lighthouse.calculated_remotes", nil, err)
		}

		lh.calculatedRemotes.Store(cr)
		if !initial {
			//TODO: a diff will be annoyingly difficult
			lh.l.Info("lighthouse.calculated_remotes has changed")
		}
	}

	//NOTE: many things will get much simpler when we combine static_host_map and lighthouse.hosts in config
	if initial || c.HasChanged("static_host_map") || c.HasChanged("static_map.cadence") || c.HasChanged("static_map.network") || c.HasChanged("static_map.lookup_timeout") {
		// Clean up. Entries still in the static_host_map will be re-built.
		// Entries no longer present must have their (possible) background DNS goroutines stopped.
		if existingStaticList := lh.staticList.Load(); existingStaticList != nil {
			lh.RLock()
			for staticVpnIp := range *existingStaticList {
				if am, ok := lh.addrMap[staticVpnIp]; ok && am != nil {
					am.hr.Cancel()
				}
			}
			lh.RUnlock()
		}
		// Build a new list based on current config.
		staticList := make(map[netip.Addr]struct{})
		err := lh.loadStaticMap(c, staticList)
		if err != nil {
			return err
		}

		lh.staticList.Store(&staticList)
		if !initial {
			//TODO: we should remove any remote list entries for static hosts that were removed/modified?
			if c.HasChanged("static_host_map") {
				lh.l.Info("static_host_map has changed")
			}
			if c.HasChanged("static_map.cadence") {
				lh.l.Info("static_map.cadence has changed")
			}
			if c.HasChanged("static_map.network") {
				lh.l.Info("static_map.network has changed")
			}
			if c.HasChanged("static_map.lookup_timeout") {
				lh.l.Info("static_map.lookup_timeout has changed")
			}
		}
	}

	if initial || c.HasChanged("lighthouse.hosts") {
		lhMap := make(map[netip.Addr]struct{})
		err := lh.parseLighthouses(c, lhMap)
		if err != nil {
			return err
		}

		lh.lighthouses.Store(&lhMap)
		if !initial {
			//NOTE: we are not tearing down existing lighthouse connections because they might be used for non lighthouse traffic
			lh.l.Info("lighthouse.hosts has changed")
		}
	}

	if initial || c.HasChanged("relay.relays") {
		switch c.GetBool("relay.am_relay", false) {
		case true:
			// Relays aren't allowed to specify other relays
			if len(c.GetStringSlice("relay.relays", nil)) > 0 {
				lh.l.Info("Ignoring relays from config because am_relay is true")
			}
			relaysForMe := []netip.Addr{}
			lh.relaysForMe.Store(&relaysForMe)
		case false:
			relaysForMe := []netip.Addr{}
			for _, v := range c.GetStringSlice("relay.relays", nil) {
				lh.l.WithField("relay", v).Info("Read relay from config")

				configRIP, err := netip.ParseAddr(v)
				//TODO: We could print the error here
				if err == nil {
					relaysForMe = append(relaysForMe, configRIP)
				}
			}
			lh.relaysForMe.Store(&relaysForMe)
		}
	}

	return nil
}

func (lh *LightHouse) parseLighthouses(c *config.C, lhMap map[netip.Addr]struct{}) error {
	lhs := c.GetStringSlice("lighthouse.hosts", []string{})
	if lh.amLighthouse && len(lhs) != 0 {
		lh.l.Warn("lighthouse.am_lighthouse enabled on node but upstream lighthouses exist in config")
	}

	for i, host := range lhs {
		ip, err := netip.ParseAddr(host)
		if err != nil {
			return util.NewContextualError("Unable to parse lighthouse host entry", m{"host": host, "entry": i + 1}, err)
		}
		if !lh.myVpnNet.Contains(ip) {
			return util.NewContextualError("lighthouse host is not in our subnet, invalid", m{"vpnIp": ip, "network": lh.myVpnNet}, nil)
		}
		lhMap[ip] = struct{}{}
	}

	if !lh.amLighthouse && len(lhMap) == 0 {
		lh.l.Warn("No lighthouse.hosts configured, this host will only be able to initiate tunnels with static_host_map entries")
	}

	staticList := lh.GetStaticHostList()
	for lhIP, _ := range lhMap {
		if _, ok := staticList[lhIP]; !ok {
			return fmt.Errorf("lighthouse %s does not have a static_host_map entry", lhIP)
		}
	}

	return nil
}

func getStaticMapCadence(c *config.C) (time.Duration, error) {
	cadence := c.GetString("static_map.cadence", "30s")
	d, err := time.ParseDuration(cadence)
	if err != nil {
		return 0, err
	}
	return d, nil
}

func getStaticMapLookupTimeout(c *config.C) (time.Duration, error) {
	lookupTimeout := c.GetString("static_map.lookup_timeout", "250ms")
	d, err := time.ParseDuration(lookupTimeout)
	if err != nil {
		return 0, err
	}
	return d, nil
}

func getStaticMapNetwork(c *config.C) (string, error) {
	network := c.GetString("static_map.network", "ip4")
	if network != "ip" && network != "ip4" && network != "ip6" {
		return "", fmt.Errorf("static_map.network must be one of ip, ip4, or ip6")
	}
	return network, nil
}

func (lh *LightHouse) loadStaticMap(c *config.C, staticList map[netip.Addr]struct{}) error {
	d, err := getStaticMapCadence(c)
	if err != nil {
		return err
	}

	network, err := getStaticMapNetwork(c)
	if err != nil {
		return err
	}

	lookupTimeout, err := getStaticMapLookupTimeout(c)
	if err != nil {
		return err
	}

	shm := c.GetMap("static_host_map", map[interface{}]interface{}{})
	i := 0

	for k, v := range shm {
		vpnIp, err := netip.ParseAddr(fmt.Sprintf("%v", k))
		if err != nil {
			return util.NewContextualError("Unable to parse static_host_map entry", m{"host": k, "entry": i + 1}, err)
		}

		if !lh.myVpnNet.Contains(vpnIp) {
			return util.NewContextualError("static_host_map key is not in our subnet, invalid", m{"vpnIp": vpnIp, "network": lh.myVpnNet, "entry": i + 1}, nil)
		}

		vals, ok := v.([]interface{})
		if !ok {
			vals = []interface{}{v}
		}
		remoteAddrs := []string{}
		for _, v := range vals {
			remoteAddrs = append(remoteAddrs, fmt.Sprintf("%v", v))
		}

		err = lh.addStaticRemotes(i, d, network, lookupTimeout, vpnIp, remoteAddrs, staticList)
		if err != nil {
			return err
		}
		i++
	}

	return nil
}

func (lh *LightHouse) Query(ip netip.Addr) *RemoteList {
	if !lh.IsLighthouseIP(ip) {
		lh.QueryServer(ip)
	}
	lh.RLock()
	if v, ok := lh.addrMap[ip]; ok {
		lh.RUnlock()
		return v
	}
	lh.RUnlock()
	return nil
}

// QueryServer is asynchronous so no reply should be expected
func (lh *LightHouse) QueryServer(ip netip.Addr) {
	// Don't put lighthouse ips in the query channel because we can't query lighthouses about lighthouses
	if lh.amLighthouse || lh.IsLighthouseIP(ip) {
		return
	}

	lh.queryChan <- ip
}

func (lh *LightHouse) QueryCache(ip netip.Addr) *RemoteList {
	lh.RLock()
	if v, ok := lh.addrMap[ip]; ok {
		lh.RUnlock()
		return v
	}
	lh.RUnlock()

	lh.Lock()
	defer lh.Unlock()
	// Add an entry if we don't already have one
	return lh.unlockedGetRemoteList(ip)
}

// queryAndPrepMessage is a lock helper on RemoteList, assisting the caller to build a lighthouse message containing
// details from the remote list. It looks for a hit in the addrMap and a hit in the RemoteList under the owner vpnIp
// If one is found then f() is called with proper locking, f() must return result of n.MarshalTo()
func (lh *LightHouse) queryAndPrepMessage(vpnIp netip.Addr, f func(*cache) (int, error)) (bool, int, error) {
	lh.RLock()
	// Do we have an entry in the main cache?
	if v, ok := lh.addrMap[vpnIp]; ok {
		// Swap lh lock for remote list lock
		v.RLock()
		defer v.RUnlock()

		lh.RUnlock()

		// vpnIp should also be the owner here since we are a lighthouse.
		c := v.cache[vpnIp]
		// Make sure we have
		if c != nil {
			n, err := f(c)
			return true, n, err
		}
		return false, 0, nil
	}
	lh.RUnlock()
	return false, 0, nil
}

func (lh *LightHouse) DeleteVpnIp(vpnIp netip.Addr) {
	// First we check the static mapping
	// and do nothing if it is there
	if _, ok := lh.GetStaticHostList()[vpnIp]; ok {
		return
	}
	lh.Lock()
	//l.Debugln(lh.addrMap)
	delete(lh.addrMap, vpnIp)

	if lh.l.Level >= logrus.DebugLevel {
		lh.l.Debugf("deleting %s from lighthouse.", vpnIp)
	}

	lh.Unlock()
}

// AddStaticRemote adds a static host entry for vpnIp as ourselves as the owner
// We are the owner because we don't want a lighthouse server to advertise for static hosts it was configured with
// And we don't want a lighthouse query reply to interfere with our learned cache if we are a client
// NOTE: this function should not interact with any hot path objects, like lh.staticList, the caller should handle it
func (lh *LightHouse) addStaticRemotes(i int, d time.Duration, network string, timeout time.Duration, vpnIp netip.Addr, toAddrs []string, staticList map[netip.Addr]struct{}) error {
	lh.Lock()
	am := lh.unlockedGetRemoteList(vpnIp)
	am.Lock()
	defer am.Unlock()
	ctx := lh.ctx
	lh.Unlock()

	hr, err := NewHostnameResults(ctx, lh.l, d, network, timeout, toAddrs, func() {
		// This callback runs whenever the DNS hostname resolver finds a different set of IP's
		// in its resolution for hostnames.
		am.Lock()
		defer am.Unlock()
		am.shouldRebuild = true
	})
	if err != nil {
		return util.NewContextualError("Static host address could not be parsed", m{"vpnIp": vpnIp, "entry": i + 1}, err)
	}
	am.unlockedSetHostnamesResults(hr)

	for _, addrPort := range hr.GetIPs() {
		if !lh.shouldAdd(vpnIp, addrPort.Addr()) {
			continue
		}
		switch {
		case addrPort.Addr().Is4():
			am.unlockedPrependV4(lh.myVpnNet.Addr(), NewIp4AndPortFromNetIP(addrPort.Addr(), addrPort.Port()))
		case addrPort.Addr().Is6():
			am.unlockedPrependV6(lh.myVpnNet.Addr(), NewIp6AndPortFromNetIP(addrPort.Addr(), addrPort.Port()))
		}
	}

	// Mark it as static in the caller provided map
	staticList[vpnIp] = struct{}{}
	return nil
}

// addCalculatedRemotes adds any calculated remotes based on the
// lighthouse.calculated_remotes configuration. It returns true if any
// calculated remotes were added
func (lh *LightHouse) addCalculatedRemotes(vpnIp netip.Addr) bool {
	tree := lh.getCalculatedRemotes()
	if tree == nil {
		return false
	}
	calculatedRemotes, ok := tree.Lookup(vpnIp)
	if !ok {
		return false
	}

	var calculated []*Ip4AndPort
	for _, cr := range calculatedRemotes {
		c := cr.Apply(vpnIp)
		if c != nil {
			calculated = append(calculated, c)
		}
	}

	lh.Lock()
	am := lh.unlockedGetRemoteList(vpnIp)
	am.Lock()
	defer am.Unlock()
	lh.Unlock()

	am.unlockedSetV4(lh.myVpnNet.Addr(), vpnIp, calculated, lh.unlockedShouldAddV4)

	return len(calculated) > 0
}

// unlockedGetRemoteList assumes you have the lh lock
func (lh *LightHouse) unlockedGetRemoteList(vpnIp netip.Addr) *RemoteList {
	am, ok := lh.addrMap[vpnIp]
	if !ok {
		am = NewRemoteList(func(a netip.Addr) bool { return lh.shouldAdd(vpnIp, a) })
		lh.addrMap[vpnIp] = am
	}
	return am
}

func (lh *LightHouse) shouldAdd(vpnIp netip.Addr, to netip.Addr) bool {
	allow := lh.GetRemoteAllowList().Allow(vpnIp, to)
	if lh.l.Level >= logrus.TraceLevel {
		lh.l.WithField("remoteIp", vpnIp).WithField("allow", allow).Trace("remoteAllowList.Allow")
	}
	if !allow || lh.myVpnNet.Contains(to) {
		return false
	}

	return true
}

// unlockedShouldAddV4 checks if to is allowed by our allow list
func (lh *LightHouse) unlockedShouldAddV4(vpnIp netip.Addr, to *Ip4AndPort) bool {
	ip := AddrPortFromIp4AndPort(to)
	allow := lh.GetRemoteAllowList().Allow(vpnIp, ip.Addr())
	if lh.l.Level >= logrus.TraceLevel {
		lh.l.WithField("remoteIp", vpnIp).WithField("allow", allow).Trace("remoteAllowList.Allow")
	}

	if !allow || lh.myVpnNet.Contains(ip.Addr()) {
		return false
	}

	return true
}

// unlockedShouldAddV6 checks if to is allowed by our allow list
func (lh *LightHouse) unlockedShouldAddV6(vpnIp netip.Addr, to *Ip6AndPort) bool {
	ip := AddrPortFromIp6AndPort(to)
	allow := lh.GetRemoteAllowList().Allow(vpnIp, ip.Addr())
	if lh.l.Level >= logrus.TraceLevel {
		lh.l.WithField("remoteIp", lhIp6ToIp(to)).WithField("allow", allow).Trace("remoteAllowList.Allow")
	}

	if !allow || lh.myVpnNet.Contains(ip.Addr()) {
		return false
	}

	return true
}

func lhIp6ToIp(v *Ip6AndPort) net.IP {
	ip := make(net.IP, 16)
	binary.BigEndian.PutUint64(ip[:8], v.Hi)
	binary.BigEndian.PutUint64(ip[8:], v.Lo)
	return ip
}

func (lh *LightHouse) IsLighthouseIP(vpnIp netip.Addr) bool {
	if _, ok := lh.GetLighthouses()[vpnIp]; ok {
		return true
	}
	return false
}

func NewLhQueryByInt(vpnIp netip.Addr) *NebulaMeta {
	if vpnIp.Is6() {
		//TODO: need to support ipv6
		panic("ipv6 is not yet supported")
	}

	b := vpnIp.As4()
	return &NebulaMeta{
		Type: NebulaMeta_HostQuery,
		Details: &NebulaMetaDetails{
			VpnIp: binary.BigEndian.Uint32(b[:]),
		},
	}
}

func AddrPortFromIp4AndPort(ip *Ip4AndPort) netip.AddrPort {
	b := [4]byte{}
	binary.BigEndian.PutUint32(b[:], ip.Ip)
	return netip.AddrPortFrom(netip.AddrFrom4(b), uint16(ip.Port))
}

func AddrPortFromIp6AndPort(ip *Ip6AndPort) netip.AddrPort {
	b := [16]byte{}
	binary.BigEndian.PutUint64(b[:8], ip.Hi)
	binary.BigEndian.PutUint64(b[8:], ip.Lo)
	return netip.AddrPortFrom(netip.AddrFrom16(b), uint16(ip.Port))
}

func NewIp4AndPortFromNetIP(ip netip.Addr, port uint16) *Ip4AndPort {
	v4Addr := ip.As4()
	return &Ip4AndPort{
		Ip:   binary.BigEndian.Uint32(v4Addr[:]),
		Port: uint32(port),
	}
}

// TODO: IPV6-WORK we can delete some more of these
func NewIp6AndPortFromNetIP(ip netip.Addr, port uint16) *Ip6AndPort {
	ip6Addr := ip.As16()
	return &Ip6AndPort{
		Hi:   binary.BigEndian.Uint64(ip6Addr[:8]),
		Lo:   binary.BigEndian.Uint64(ip6Addr[8:]),
		Port: uint32(port),
	}
}

func (lh *LightHouse) startQueryWorker() {
	if lh.amLighthouse {
		return
	}

	go func() {
		nb := make([]byte, 12, 12)
		out := make([]byte, mtu)

		for {
			select {
			case <-lh.ctx.Done():
				return
			case ip := <-lh.queryChan:
				lh.innerQueryServer(ip, nb, out)
			}
		}
	}()
}

func (lh *LightHouse) innerQueryServer(ip netip.Addr, nb, out []byte) {
	if lh.IsLighthouseIP(ip) {
		return
	}

	// Send a query to the lighthouses and hope for the best next time
	query, err := NewLhQueryByInt(ip).Marshal()
	if err != nil {
		lh.l.WithError(err).WithField("vpnIp", ip).Error("Failed to marshal lighthouse query payload")
		return
	}

	lighthouses := lh.GetLighthouses()
	lh.metricTx(NebulaMeta_HostQuery, int64(len(lighthouses)))

	for n := range lighthouses {
		lh.ifce.SendMessageToVpnIp(header.LightHouse, 0, n, query, nb, out)
	}
}

func (lh *LightHouse) StartUpdateWorker() {
	interval := lh.GetUpdateInterval()
	if lh.amLighthouse || interval == 0 {
		return
	}

	clockSource := time.NewTicker(time.Second * time.Duration(interval))
	updateCtx, cancel := context.WithCancel(lh.ctx)
	lh.updateCancel = cancel

	go func() {
		defer clockSource.Stop()

		for {
			lh.SendUpdate()

			select {
			case <-updateCtx.Done():
				return
			case <-clockSource.C:
				continue
			}
		}
	}()
}

func (lh *LightHouse) SendUpdate() {
	var v4 []*Ip4AndPort
	var v6 []*Ip6AndPort

	for _, e := range lh.GetAdvertiseAddrs() {
		if e.Addr().Is4() {
			v4 = append(v4, NewIp4AndPortFromNetIP(e.Addr(), e.Port()))
		} else {
			v6 = append(v6, NewIp6AndPortFromNetIP(e.Addr(), e.Port()))
		}
	}

	lal := lh.GetLocalAllowList()
	for _, e := range localIps(lh.l, lal) {
		if lh.myVpnNet.Contains(e) {
			continue
		}

		// Only add IPs that aren't my VPN/tun IP
		if e.Is4() {
			v4 = append(v4, NewIp4AndPortFromNetIP(e, uint16(lh.nebulaPort)))
		} else {
			v6 = append(v6, NewIp6AndPortFromNetIP(e, uint16(lh.nebulaPort)))
		}
	}

	var relays []uint32
	for _, r := range lh.GetRelaysForMe() {
		//TODO: IPV6-WORK both relays and vpnip need ipv6 support
		b := r.As4()
		relays = append(relays, binary.BigEndian.Uint32(b[:]))
	}

	//TODO: IPV6-WORK both relays and vpnip need ipv6 support
	b := lh.myVpnNet.Addr().As4()

	m := &NebulaMeta{
		Type: NebulaMeta_HostUpdateNotification,
		Details: &NebulaMetaDetails{
			VpnIp:       binary.BigEndian.Uint32(b[:]),
			Ip4AndPorts: v4,
			Ip6AndPorts: v6,
			RelayVpnIp:  relays,
		},
	}

	lighthouses := lh.GetLighthouses()
	lh.metricTx(NebulaMeta_HostUpdateNotification, int64(len(lighthouses)))
	nb := make([]byte, 12, 12)
	out := make([]byte, mtu)

	mm, err := m.Marshal()
	if err != nil {
		lh.l.WithError(err).Error("Error while marshaling for lighthouse update")
		return
	}

	for vpnIp := range lighthouses {
		lh.ifce.SendMessageToVpnIp(header.LightHouse, 0, vpnIp, mm, nb, out)
	}
}

type LightHouseHandler struct {
	lh   *LightHouse
	nb   []byte
	out  []byte
	pb   []byte
	meta *NebulaMeta
	l    *logrus.Logger
}

func (lh *LightHouse) NewRequestHandler() *LightHouseHandler {
	lhh := &LightHouseHandler{
		lh:  lh,
		nb:  make([]byte, 12, 12),
		out: make([]byte, mtu),
		l:   lh.l,
		pb:  make([]byte, mtu),

		meta: &NebulaMeta{
			Details: &NebulaMetaDetails{},
		},
	}

	return lhh
}

func (lh *LightHouse) metricRx(t NebulaMeta_MessageType, i int64) {
	lh.metrics.Rx(header.MessageType(t), 0, i)
}

func (lh *LightHouse) metricTx(t NebulaMeta_MessageType, i int64) {
	lh.metrics.Tx(header.MessageType(t), 0, i)
}

// This method is similar to Reset(), but it re-uses the pointer structs
// so that we don't have to re-allocate them
func (lhh *LightHouseHandler) resetMeta() *NebulaMeta {
	details := lhh.meta.Details
	lhh.meta.Reset()

	// Keep the array memory around
	details.Ip4AndPorts = details.Ip4AndPorts[:0]
	details.Ip6AndPorts = details.Ip6AndPorts[:0]
	details.RelayVpnIp = details.RelayVpnIp[:0]
	lhh.meta.Details = details

	return lhh.meta
}

func lhHandleRequest(lhh *LightHouseHandler, f *Interface) udp.LightHouseHandlerFunc {
	return func(rAddr netip.AddrPort, vpnIp netip.Addr, p []byte) {
		lhh.HandleRequest(rAddr, vpnIp, p, f)
	}
}

func (lhh *LightHouseHandler) HandleRequest(rAddr netip.AddrPort, vpnIp netip.Addr, p []byte, w EncWriter) {
	n := lhh.resetMeta()
	err := n.Unmarshal(p)
	if err != nil {
		lhh.l.WithError(err).WithField("vpnIp", vpnIp).WithField("udpAddr", rAddr).
			Error("Failed to unmarshal lighthouse packet")
		//TODO: send recv_error?
		return
	}

	if n.Details == nil {
		lhh.l.WithField("vpnIp", vpnIp).WithField("udpAddr", rAddr).
			Error("Invalid lighthouse update")
		//TODO: send recv_error?
		return
	}

	lhh.lh.metricRx(n.Type, 1)

	switch n.Type {
	case NebulaMeta_HostQuery:
		lhh.handleHostQuery(n, vpnIp, rAddr, w)

	case NebulaMeta_HostQueryReply:
		lhh.handleHostQueryReply(n, vpnIp)

	case NebulaMeta_HostUpdateNotification:
		lhh.handleHostUpdateNotification(n, vpnIp, w)

	case NebulaMeta_HostMovedNotification:
	case NebulaMeta_HostPunchNotification:
		lhh.handleHostPunchNotification(n, vpnIp, w)

	case NebulaMeta_HostUpdateNotificationAck:
		// noop
	}
}

func (lhh *LightHouseHandler) handleHostQuery(n *NebulaMeta, vpnIp netip.Addr, addr netip.AddrPort, w EncWriter) {
	// Exit if we don't answer queries
	if !lhh.lh.amLighthouse {
		if lhh.l.Level >= logrus.DebugLevel {
			lhh.l.Debugln("I don't answer queries, but received from: ", addr)
		}
		return
	}

	//TODO: we can DRY this further
	reqVpnIp := n.Details.VpnIp

	//TODO: IPV6-WORK
	b := [4]byte{}
	binary.BigEndian.PutUint32(b[:], n.Details.VpnIp)
	queryVpnIp := netip.AddrFrom4(b)

	//TODO: Maybe instead of marshalling into n we marshal into a new `r` to not nuke our current request data
	found, ln, err := lhh.lh.queryAndPrepMessage(queryVpnIp, func(c *cache) (int, error) {
		n = lhh.resetMeta()
		n.Type = NebulaMeta_HostQueryReply
		n.Details.VpnIp = reqVpnIp

		lhh.coalesceAnswers(c, n)

		return n.MarshalTo(lhh.pb)
	})

	if !found {
		return
	}

	if err != nil {
		lhh.l.WithError(err).WithField("vpnIp", vpnIp).Error("Failed to marshal lighthouse host query reply")
		return
	}

	lhh.lh.metricTx(NebulaMeta_HostQueryReply, 1)
	w.SendMessageToVpnIp(header.LightHouse, 0, vpnIp, lhh.pb[:ln], lhh.nb, lhh.out[:0])

	// This signals the other side to punch some zero byte udp packets
	found, ln, err = lhh.lh.queryAndPrepMessage(vpnIp, func(c *cache) (int, error) {
		n = lhh.resetMeta()
		n.Type = NebulaMeta_HostPunchNotification
		//TODO: IPV6-WORK
		b = vpnIp.As4()
		n.Details.VpnIp = binary.BigEndian.Uint32(b[:])
		lhh.coalesceAnswers(c, n)

		return n.MarshalTo(lhh.pb)
	})

	if !found {
		return
	}

	if err != nil {
		lhh.l.WithError(err).WithField("vpnIp", vpnIp).Error("Failed to marshal lighthouse host was queried for")
		return
	}

	lhh.lh.metricTx(NebulaMeta_HostPunchNotification, 1)

	//TODO: IPV6-WORK
	binary.BigEndian.PutUint32(b[:], reqVpnIp)
	sendTo := netip.AddrFrom4(b)
	w.SendMessageToVpnIp(header.LightHouse, 0, sendTo, lhh.pb[:ln], lhh.nb, lhh.out[:0])
}

func (lhh *LightHouseHandler) coalesceAnswers(c *cache, n *NebulaMeta) {
	if c.v4 != nil {
		if c.v4.learned != nil {
			n.Details.Ip4AndPorts = append(n.Details.Ip4AndPorts, c.v4.learned)
		}
		if c.v4.reported != nil && len(c.v4.reported) > 0 {
			n.Details.Ip4AndPorts = append(n.Details.Ip4AndPorts, c.v4.reported...)
		}
	}

	if c.v6 != nil {
		if c.v6.learned != nil {
			n.Details.Ip6AndPorts = append(n.Details.Ip6AndPorts, c.v6.learned)
		}
		if c.v6.reported != nil && len(c.v6.reported) > 0 {
			n.Details.Ip6AndPorts = append(n.Details.Ip6AndPorts, c.v6.reported...)
		}
	}

	if c.relay != nil {
		//TODO: IPV6-WORK
		relays := make([]uint32, len(c.relay.relay))
		b := [4]byte{}
		for i, _ := range relays {
			b = c.relay.relay[i].As4()
			relays[i] = binary.BigEndian.Uint32(b[:])
		}
		n.Details.RelayVpnIp = append(n.Details.RelayVpnIp, relays...)
	}
}

func (lhh *LightHouseHandler) handleHostQueryReply(n *NebulaMeta, vpnIp netip.Addr) {
	if !lhh.lh.IsLighthouseIP(vpnIp) {
		return
	}

	lhh.lh.Lock()
	//TODO: IPV6-WORK
	b := [4]byte{}
	binary.BigEndian.PutUint32(b[:], n.Details.VpnIp)
	certVpnIp := netip.AddrFrom4(b)
	am := lhh.lh.unlockedGetRemoteList(certVpnIp)
	am.Lock()
	lhh.lh.Unlock()

	//TODO: IPV6-WORK
	am.unlockedSetV4(vpnIp, certVpnIp, n.Details.Ip4AndPorts, lhh.lh.unlockedShouldAddV4)
	am.unlockedSetV6(vpnIp, certVpnIp, n.Details.Ip6AndPorts, lhh.lh.unlockedShouldAddV6)

	//TODO: IPV6-WORK
	relays := make([]netip.Addr, len(n.Details.RelayVpnIp))
	for i, _ := range n.Details.RelayVpnIp {
		binary.BigEndian.PutUint32(b[:], n.Details.RelayVpnIp[i])
		relays[i] = netip.AddrFrom4(b)
	}
	am.unlockedSetRelay(vpnIp, certVpnIp, relays)
	am.Unlock()

	// Non-blocking attempt to trigger, skip if it would block
	select {
	case lhh.lh.handshakeTrigger <- certVpnIp:
	default:
	}
}

func (lhh *LightHouseHandler) handleHostUpdateNotification(n *NebulaMeta, vpnIp netip.Addr, w EncWriter) {
	if !lhh.lh.amLighthouse {
		if lhh.l.Level >= logrus.DebugLevel {
			lhh.l.Debugln("I am not a lighthouse, do not take host updates: ", vpnIp)
		}
		return
	}

	//Simple check that the host sent this not someone else
	//TODO: IPV6-WORK
	b := [4]byte{}
	binary.BigEndian.PutUint32(b[:], n.Details.VpnIp)
	detailsVpnIp := netip.AddrFrom4(b)
	if detailsVpnIp != vpnIp {
		if lhh.l.Level >= logrus.DebugLevel {
			lhh.l.WithField("vpnIp", vpnIp).WithField("answer", detailsVpnIp).Debugln("Host sent invalid update")
		}
		return
	}

	lhh.lh.Lock()
	am := lhh.lh.unlockedGetRemoteList(vpnIp)
	am.Lock()
	lhh.lh.Unlock()

	am.unlockedSetV4(vpnIp, detailsVpnIp, n.Details.Ip4AndPorts, lhh.lh.unlockedShouldAddV4)
	am.unlockedSetV6(vpnIp, detailsVpnIp, n.Details.Ip6AndPorts, lhh.lh.unlockedShouldAddV6)

	//TODO: IPV6-WORK
	relays := make([]netip.Addr, len(n.Details.RelayVpnIp))
	for i, _ := range n.Details.RelayVpnIp {
		binary.BigEndian.PutUint32(b[:], n.Details.RelayVpnIp[i])
		relays[i] = netip.AddrFrom4(b)
	}
	am.unlockedSetRelay(vpnIp, detailsVpnIp, relays)
	am.Unlock()

	n = lhh.resetMeta()
	n.Type = NebulaMeta_HostUpdateNotificationAck

	//TODO: IPV6-WORK
	vpnIpB := vpnIp.As4()
	n.Details.VpnIp = binary.BigEndian.Uint32(vpnIpB[:])
	ln, err := n.MarshalTo(lhh.pb)

	if err != nil {
		lhh.l.WithError(err).WithField("vpnIp", vpnIp).Error("Failed to marshal lighthouse host update ack")
		return
	}

	lhh.lh.metricTx(NebulaMeta_HostUpdateNotificationAck, 1)
	w.SendMessageToVpnIp(header.LightHouse, 0, vpnIp, lhh.pb[:ln], lhh.nb, lhh.out[:0])
}

func (lhh *LightHouseHandler) handleHostPunchNotification(n *NebulaMeta, vpnIp netip.Addr, w EncWriter) {
	if !lhh.lh.IsLighthouseIP(vpnIp) {
		return
	}

	empty := []byte{0}
	punch := func(vpnPeer netip.AddrPort) {
		if !vpnPeer.IsValid() {
			return
		}

		go func() {
			time.Sleep(lhh.lh.punchy.GetDelay())
			lhh.lh.metricHolepunchTx.Inc(1)
			lhh.lh.punchConn.WriteTo(empty, vpnPeer)
		}()

		if lhh.l.Level >= logrus.DebugLevel {
			//TODO: lacking the ip we are actually punching on, old: l.Debugf("Punching %s on %d for %s", IntIp(a.Ip), a.Port, IntIp(n.Details.VpnIp))
			//TODO: IPV6-WORK, make this debug line not suck
			b := [4]byte{}
			binary.BigEndian.PutUint32(b[:], n.Details.VpnIp)
			lhh.l.Debugf("Punching on %d for %v", vpnPeer.Port(), netip.AddrFrom4(b))
		}
	}

	remoteVpnIp := iputil.VpnIp(n.Details.VpnIp)
	remoteAllowList := lhh.lh.GetRemoteAllowList()
	for _, a := range n.Details.Ip4AndPorts {
<<<<<<< HEAD
		if remoteAllowList.AllowIpV4(remoteVpnIp, iputil.VpnIp(a.Ip)) {
			punch(NewUDPAddrFromLH4(a))
		}
	}

	for _, a := range n.Details.Ip6AndPorts {
		if remoteAllowList.AllowIpV6(remoteVpnIp, a.Hi, a.Lo) {
			punch(NewUDPAddrFromLH6(a))
		}
=======
		punch(AddrPortFromIp4AndPort(a))
	}

	for _, a := range n.Details.Ip6AndPorts {
		punch(AddrPortFromIp6AndPort(a))
>>>>>>> f5f6c269
	}

	// This sends a nebula test packet to the host trying to contact us. In the case
	// of a double nat or other difficult scenario, this may help establish
	// a tunnel.
	if lhh.lh.punchy.GetRespond() {
		//TODO: IPV6-WORK
		b := [4]byte{}
		binary.BigEndian.PutUint32(b[:], n.Details.VpnIp)
		queryVpnIp := netip.AddrFrom4(b)
		go func() {
			time.Sleep(lhh.lh.punchy.GetRespondDelay())
			if lhh.l.Level >= logrus.DebugLevel {
				lhh.l.Debugf("Sending a nebula test packet to vpn ip %s", queryVpnIp)
			}
			//NOTE: we have to allocate a new output buffer here since we are spawning a new goroutine
			// for each punchBack packet. We should move this into a timerwheel or a single goroutine
			// managed by a channel.
			w.SendMessageToVpnIp(header.Test, header.TestRequest, queryVpnIp, []byte(""), make([]byte, 12, 12), make([]byte, mtu))
		}()
	}
}<|MERGE_RESOLUTION|>--- conflicted
+++ resolved
@@ -1155,23 +1155,15 @@
 	remoteVpnIp := iputil.VpnIp(n.Details.VpnIp)
 	remoteAllowList := lhh.lh.GetRemoteAllowList()
 	for _, a := range n.Details.Ip4AndPorts {
-<<<<<<< HEAD
 		if remoteAllowList.AllowIpV4(remoteVpnIp, iputil.VpnIp(a.Ip)) {
-			punch(NewUDPAddrFromLH4(a))
+			punch(AddrPortFromIp4AndPort(a))
 		}
 	}
 
 	for _, a := range n.Details.Ip6AndPorts {
 		if remoteAllowList.AllowIpV6(remoteVpnIp, a.Hi, a.Lo) {
-			punch(NewUDPAddrFromLH6(a))
-		}
-=======
-		punch(AddrPortFromIp4AndPort(a))
-	}
-
-	for _, a := range n.Details.Ip6AndPorts {
-		punch(AddrPortFromIp6AndPort(a))
->>>>>>> f5f6c269
+			punch(AddrPortFromIp6AndPort(a))
+		}
 	}
 
 	// This sends a nebula test packet to the host trying to contact us. In the case
