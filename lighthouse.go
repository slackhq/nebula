--- conflicted
+++ resolved
@@ -703,20 +703,15 @@
 	return true
 }
 
-<<<<<<< HEAD
-func lhIp6ToAddr(v *Ip6AndPort) netip.Addr {
-	var ip [16]byte
-	binary.BigEndian.PutUint64(ip[:8], v.Hi)
-	binary.BigEndian.PutUint64(ip[8:], v.Lo)
-	return netip.AddrFrom16(ip)
-}
-
-func (lh *LightHouse) IsLighthouseIP(vpnIp netip.Addr) bool {
-	if _, ok := lh.GetLighthouses()[vpnIp]; ok {
-=======
+// func lhIp6ToAddr(v *Ip6AndPort) netip.Addr {
+// 	var ip [16]byte
+// 	binary.BigEndian.PutUint64(ip[:8], v.Hi)
+// 	binary.BigEndian.PutUint64(ip[8:], v.Lo)
+// 	return netip.AddrFrom16(ip)
+// }
+
 func (lh *LightHouse) IsLighthouseAddr(vpnAddr netip.Addr) bool {
 	if _, ok := lh.GetLighthouses()[vpnAddr]; ok {
->>>>>>> 50473bd2
 		return true
 	}
 	return false
@@ -1352,67 +1347,43 @@
 		}
 	}
 
-<<<<<<< HEAD
-	//TODO: IPV6-WORK
-	var b [4]byte
-	binary.BigEndian.PutUint32(b[:], n.Details.VpnIp)
-	remoteVpnIp := netip.AddrFrom4(b)
+	var queryVpnAddr netip.Addr
+	if n.Details.OldVpnAddr != 0 {
+		b := [4]byte{}
+		binary.BigEndian.PutUint32(b[:], n.Details.OldVpnAddr)
+		queryVpnAddr = netip.AddrFrom4(b)
+	} else if n.Details.VpnAddr != nil {
+		queryVpnAddr = protoAddrToNetAddr(n.Details.VpnAddr)
+	}
 
 	remoteAllowList := lhh.lh.GetRemoteAllowList()
-	for _, a := range n.Details.Ip4AndPorts {
-		binary.BigEndian.PutUint32(b[:], a.Ip)
-		if remoteAllowList.Allow(remoteVpnIp, netip.AddrFrom4(b)) {
-			punch(AddrPortFromIp4AndPort(a))
-		}
-	}
-
-	for _, a := range n.Details.Ip6AndPorts {
-		if remoteAllowList.Allow(remoteVpnIp, lhIp6ToAddr(a)) {
-			punch(AddrPortFromIp6AndPort(a))
-		}
-=======
 	for _, a := range n.Details.V4AddrPorts {
-		punch(protoV4AddrPortToNetAddrPort(a))
+		b := protoV4AddrPortToNetAddrPort(a)
+		if remoteAllowList.Allow(queryVpnAddr, b.Addr()) {
+			punch(b)
+		}
 	}
 
 	for _, a := range n.Details.V6AddrPorts {
-		punch(protoV6AddrPortToNetAddrPort(a))
->>>>>>> 50473bd2
+		b := protoV6AddrPortToNetAddrPort(a)
+		if remoteAllowList.Allow(queryVpnAddr, b.Addr()) {
+			punch(b)
+		}
 	}
 
 	// This sends a nebula test packet to the host trying to contact us. In the case
 	// of a double nat or other difficult scenario, this may help establish
 	// a tunnel.
 	if lhh.lh.punchy.GetRespond() {
-<<<<<<< HEAD
-		go func() {
-			time.Sleep(lhh.lh.punchy.GetRespondDelay())
-			if lhh.l.Level >= logrus.DebugLevel {
-				lhh.l.Debugf("Sending a nebula test packet to vpn ip %s", remoteVpnIp)
-=======
-		var queryVpnAddr netip.Addr
-		if n.Details.OldVpnAddr != 0 {
-			b := [4]byte{}
-			binary.BigEndian.PutUint32(b[:], n.Details.OldVpnAddr)
-			queryVpnAddr = netip.AddrFrom4(b)
-		} else if n.Details.VpnAddr != nil {
-			queryVpnAddr = protoAddrToNetAddr(n.Details.VpnAddr)
-		}
-
 		go func() {
 			time.Sleep(lhh.lh.punchy.GetRespondDelay())
 			if lhh.l.Level >= logrus.DebugLevel {
 				lhh.l.Debugf("Sending a nebula test packet to vpn addr %s", queryVpnAddr)
->>>>>>> 50473bd2
 			}
 			//NOTE: we have to allocate a new output buffer here since we are spawning a new goroutine
 			// for each punchBack packet. We should move this into a timerwheel or a single goroutine
 			// managed by a channel.
-<<<<<<< HEAD
-			w.SendMessageToVpnIp(header.Test, header.TestRequest, remoteVpnIp, []byte(""), make([]byte, 12, 12), make([]byte, mtu))
-=======
 			w.SendMessageToVpnAddr(header.Test, header.TestRequest, queryVpnAddr, []byte(""), make([]byte, 12, 12), make([]byte, mtu))
->>>>>>> 50473bd2
 		}()
 	}
 }
