package nebula

import (
	"context"
	"encoding/binary"
	"errors"
	"fmt"
	"net"
	"net/netip"
	"strconv"
	"sync"
	"sync/atomic"
	"time"

	"github.com/gaissmai/bart"
	"github.com/rcrowley/go-metrics"
	"github.com/sirupsen/logrus"
	"github.com/slackhq/nebula/config"
	"github.com/slackhq/nebula/header"
	"github.com/slackhq/nebula/udp"
	"github.com/slackhq/nebula/util"
)

//TODO: if a lighthouse doesn't have an answer, clients AGGRESSIVELY REQUERY.. why? handshake manager and/or getOrHandshake?
//TODO: nodes are roaming lighthouses, this is bad. How are they learning?

var ErrHostNotKnown = errors.New("host not known")

type LightHouse struct {
	//TODO: We need a timer wheel to kick out vpnIps that haven't reported in a long time
	sync.RWMutex //Because we concurrently read and write to our maps
	ctx          context.Context
	amLighthouse bool
	myVpnNet     netip.Prefix
	punchConn    udp.Conn
	punchy       *Punchy

	// Local cache of answers from light houses
	// map of vpn Ip to answers
	addrMap map[netip.Addr]*RemoteList

	// filters remote addresses allowed for each host
	// - When we are a lighthouse, this filters what addresses we store and
	// respond with.
	// - When we are not a lighthouse, this filters which addresses we accept
	// from lighthouses.
	remoteAllowList atomic.Pointer[RemoteAllowList]

	// filters local addresses that we advertise to lighthouses
	localAllowList atomic.Pointer[LocalAllowList]

	// used to trigger the HandshakeManager when we receive HostQueryReply
	handshakeTrigger chan<- netip.Addr

	// staticList exists to avoid having a bool in each addrMap entry
	// since static should be rare
	staticList  atomic.Pointer[map[netip.Addr]struct{}]
	lighthouses atomic.Pointer[map[netip.Addr]struct{}]

	interval     atomic.Int64
	updateCancel context.CancelFunc
	ifce         EncWriter
	nebulaPort   uint32 // 32 bits because protobuf does not have a uint16

	advertiseAddrs atomic.Pointer[[]netip.AddrPort]

	// IP's of relays that can be used by peers to access me
	relaysForMe atomic.Pointer[[]netip.Addr]

	queryChan chan netip.Addr

	calculatedRemotes atomic.Pointer[bart.Table[[]*calculatedRemote]] // Maps VpnIp to []*calculatedRemote

	metrics           *MessageMetrics
	metricHolepunchTx metrics.Counter
	l                 *logrus.Logger
}

// NewLightHouseFromConfig will build a Lighthouse struct from the values provided in the config object
// addrMap should be nil unless this is during a config reload
func NewLightHouseFromConfig(ctx context.Context, l *logrus.Logger, c *config.C, myVpnNet netip.Prefix, pc udp.Conn, p *Punchy) (*LightHouse, error) {
	amLighthouse := c.GetBool("lighthouse.am_lighthouse", false)
	nebulaPort := uint32(c.GetInt("listen.port", 0))
	if amLighthouse && nebulaPort == 0 {
		return nil, util.NewContextualError("lighthouse.am_lighthouse enabled on node but no port number is set in config", nil, nil)
	}

	// If port is dynamic, discover it
	if nebulaPort == 0 && pc != nil {
		uPort, err := pc.LocalAddr()
		if err != nil {
			return nil, util.NewContextualError("Failed to get listening port", nil, err)
		}
		nebulaPort = uint32(uPort.Port())
	}

	h := LightHouse{
		ctx:          ctx,
		amLighthouse: amLighthouse,
		myVpnNet:     myVpnNet,
		addrMap:      make(map[netip.Addr]*RemoteList),
		nebulaPort:   nebulaPort,
		punchConn:    pc,
		punchy:       p,
		queryChan:    make(chan netip.Addr, c.GetUint32("handshakes.query_buffer", 64)),
		l:            l,
	}
	lighthouses := make(map[netip.Addr]struct{})
	h.lighthouses.Store(&lighthouses)
	staticList := make(map[netip.Addr]struct{})
	h.staticList.Store(&staticList)

	if c.GetBool("stats.lighthouse_metrics", false) {
		h.metrics = newLighthouseMetrics()
		h.metricHolepunchTx = metrics.GetOrRegisterCounter("messages.tx.holepunch", nil)
	} else {
		h.metricHolepunchTx = metrics.NilCounter{}
	}

	err := h.reload(c, true)
	if err != nil {
		return nil, err
	}

	c.RegisterReloadCallback(func(c *config.C) {
		err := h.reload(c, false)
		switch v := err.(type) {
		case *util.ContextualError:
			v.Log(l)
		case error:
			l.WithError(err).Error("failed to reload lighthouse")
		}
	})

	h.startQueryWorker()

	return &h, nil
}

func (lh *LightHouse) GetStaticHostList() map[netip.Addr]struct{} {
	return *lh.staticList.Load()
}

func (lh *LightHouse) GetLighthouses() map[netip.Addr]struct{} {
	return *lh.lighthouses.Load()
}

func (lh *LightHouse) GetRemoteAllowList() *RemoteAllowList {
	return lh.remoteAllowList.Load()
}

func (lh *LightHouse) GetLocalAllowList() *LocalAllowList {
	return lh.localAllowList.Load()
}

func (lh *LightHouse) GetAdvertiseAddrs() []netip.AddrPort {
	return *lh.advertiseAddrs.Load()
}

func (lh *LightHouse) GetRelaysForMe() []netip.Addr {
	return *lh.relaysForMe.Load()
}

func (lh *LightHouse) getCalculatedRemotes() *bart.Table[[]*calculatedRemote] {
	return lh.calculatedRemotes.Load()
}

func (lh *LightHouse) GetUpdateInterval() int64 {
	return lh.interval.Load()
}

func (lh *LightHouse) reload(c *config.C, initial bool) error {
	if initial || c.HasChanged("lighthouse.advertise_addrs") {
		rawAdvAddrs := c.GetStringSlice("lighthouse.advertise_addrs", []string{})
		advAddrs := make([]netip.AddrPort, 0)

		for i, rawAddr := range rawAdvAddrs {
			host, sport, err := net.SplitHostPort(rawAddr)
			if err != nil {
				return util.NewContextualError("Unable to parse lighthouse.advertise_addrs entry", m{"addr": rawAddr, "entry": i + 1}, err)
			}

			ips, err := net.DefaultResolver.LookupNetIP(context.Background(), "ip", host)
			if err != nil {
				return util.NewContextualError("Unable to lookup lighthouse.advertise_addrs entry", m{"addr": rawAddr, "entry": i + 1}, err)
			}
			if len(ips) == 0 {
				return util.NewContextualError("Unable to lookup lighthouse.advertise_addrs entry", m{"addr": rawAddr, "entry": i + 1}, nil)
			}

			port, err := strconv.Atoi(sport)
			if err != nil {
				return util.NewContextualError("Unable to parse port in lighthouse.advertise_addrs entry", m{"addr": rawAddr, "entry": i + 1}, err)
			}

			if port == 0 {
				port = int(lh.nebulaPort)
			}

			//TODO: we could technically insert all returned ips instead of just the first one if a dns lookup was used
			ip := ips[0].Unmap()
			if lh.myVpnNet.Contains(ip) {
				lh.l.WithField("addr", rawAddr).WithField("entry", i+1).
					Warn("Ignoring lighthouse.advertise_addrs report because it is within the nebula network range")
				continue
			}

			advAddrs = append(advAddrs, netip.AddrPortFrom(ip, uint16(port)))
		}

		lh.advertiseAddrs.Store(&advAddrs)

		if !initial {
			lh.l.Info("lighthouse.advertise_addrs has changed")
		}
	}

	if initial || c.HasChanged("lighthouse.interval") {
		lh.interval.Store(int64(c.GetInt("lighthouse.interval", 10)))

		if !initial {
			lh.l.Infof("lighthouse.interval changed to %v", lh.interval.Load())

			if lh.updateCancel != nil {
				// May not always have a running routine
				lh.updateCancel()
			}

			lh.StartUpdateWorker()
		}
	}

	if initial || c.HasChanged("lighthouse.remote_allow_list") || c.HasChanged("lighthouse.remote_allow_ranges") {
		ral, err := NewRemoteAllowListFromConfig(c, "lighthouse.remote_allow_list", "lighthouse.remote_allow_ranges")
		if err != nil {
			return util.NewContextualError("Invalid lighthouse.remote_allow_list", nil, err)
		}

		lh.remoteAllowList.Store(ral)
		if !initial {
			//TODO: a diff will be annoyingly difficult
			lh.l.Info("lighthouse.remote_allow_list and/or lighthouse.remote_allow_ranges has changed")
		}
	}

	if initial || c.HasChanged("lighthouse.local_allow_list") {
		lal, err := NewLocalAllowListFromConfig(c, "lighthouse.local_allow_list")
		if err != nil {
			return util.NewContextualError("Invalid lighthouse.local_allow_list", nil, err)
		}

		lh.localAllowList.Store(lal)
		if !initial {
			//TODO: a diff will be annoyingly difficult
			lh.l.Info("lighthouse.local_allow_list has changed")
		}
	}

	if initial || c.HasChanged("lighthouse.calculated_remotes") {
		cr, err := NewCalculatedRemotesFromConfig(c, "lighthouse.calculated_remotes")
		if err != nil {
			return util.NewContextualError("Invalid lighthouse.calculated_remotes", nil, err)
		}

		lh.calculatedRemotes.Store(cr)
		if !initial {
			//TODO: a diff will be annoyingly difficult
			lh.l.Info("lighthouse.calculated_remotes has changed")
		}
	}

	//NOTE: many things will get much simpler when we combine static_host_map and lighthouse.hosts in config
	if initial || c.HasChanged("static_host_map") || c.HasChanged("static_map.cadence") || c.HasChanged("static_map.network") || c.HasChanged("static_map.lookup_timeout") {
		// Clean up. Entries still in the static_host_map will be re-built.
		// Entries no longer present must have their (possible) background DNS goroutines stopped.
		if existingStaticList := lh.staticList.Load(); existingStaticList != nil {
			lh.RLock()
			for staticVpnIp := range *existingStaticList {
				if am, ok := lh.addrMap[staticVpnIp]; ok && am != nil {
					am.hr.Cancel()
				}
			}
			lh.RUnlock()
		}
		// Build a new list based on current config.
		staticList := make(map[netip.Addr]struct{})
		err := lh.loadStaticMap(c, staticList)
		if err != nil {
			return err
		}

		lh.staticList.Store(&staticList)
		if !initial {
			//TODO: we should remove any remote list entries for static hosts that were removed/modified?
			if c.HasChanged("static_host_map") {
				lh.l.Info("static_host_map has changed")
			}
			if c.HasChanged("static_map.cadence") {
				lh.l.Info("static_map.cadence has changed")
			}
			if c.HasChanged("static_map.network") {
				lh.l.Info("static_map.network has changed")
			}
			if c.HasChanged("static_map.lookup_timeout") {
				lh.l.Info("static_map.lookup_timeout has changed")
			}
		}
	}

	if initial || c.HasChanged("lighthouse.hosts") {
		lhMap := make(map[netip.Addr]struct{})
		err := lh.parseLighthouses(c, lhMap)
		if err != nil {
			return err
		}

		lh.lighthouses.Store(&lhMap)
		if !initial {
			//NOTE: we are not tearing down existing lighthouse connections because they might be used for non lighthouse traffic
			lh.l.Info("lighthouse.hosts has changed")
		}
	}

	if initial || c.HasChanged("relay.relays") {
		switch c.GetBool("relay.am_relay", false) {
		case true:
			// Relays aren't allowed to specify other relays
			if len(c.GetStringSlice("relay.relays", nil)) > 0 {
				lh.l.Info("Ignoring relays from config because am_relay is true")
			}
			relaysForMe := []netip.Addr{}
			lh.relaysForMe.Store(&relaysForMe)
		case false:
			relaysForMe := []netip.Addr{}
			for _, v := range c.GetStringSlice("relay.relays", nil) {
				lh.l.WithField("relay", v).Info("Read relay from config")

				configRIP, err := netip.ParseAddr(v)
				//TODO: We could print the error here
				if err == nil {
					relaysForMe = append(relaysForMe, configRIP)
				}
			}
			lh.relaysForMe.Store(&relaysForMe)
		}
	}

	return nil
}

func (lh *LightHouse) parseLighthouses(c *config.C, lhMap map[netip.Addr]struct{}) error {
	lhs := c.GetStringSlice("lighthouse.hosts", []string{})
	if lh.amLighthouse && len(lhs) != 0 {
		lh.l.Warn("lighthouse.am_lighthouse enabled on node but upstream lighthouses exist in config")
	}

	for i, host := range lhs {
		ip, err := netip.ParseAddr(host)
		if err != nil {
			return util.NewContextualError("Unable to parse lighthouse host entry", m{"host": host, "entry": i + 1}, err)
		}
		if !lh.myVpnNet.Contains(ip) {
			return util.NewContextualError("lighthouse host is not in our subnet, invalid", m{"vpnIp": ip, "network": lh.myVpnNet}, nil)
		}
		lhMap[ip] = struct{}{}
	}

	if !lh.amLighthouse && len(lhMap) == 0 {
		lh.l.Warn("No lighthouse.hosts configured, this host will only be able to initiate tunnels with static_host_map entries")
	}

	staticList := lh.GetStaticHostList()
	for lhIP, _ := range lhMap {
		if _, ok := staticList[lhIP]; !ok {
			return fmt.Errorf("lighthouse %s does not have a static_host_map entry", lhIP)
		}
	}

	return nil
}

func getStaticMapCadence(c *config.C) (time.Duration, error) {
	cadence := c.GetString("static_map.cadence", "30s")
	d, err := time.ParseDuration(cadence)
	if err != nil {
		return 0, err
	}
	return d, nil
}

func getStaticMapLookupTimeout(c *config.C) (time.Duration, error) {
	lookupTimeout := c.GetString("static_map.lookup_timeout", "250ms")
	d, err := time.ParseDuration(lookupTimeout)
	if err != nil {
		return 0, err
	}
	return d, nil
}

func getStaticMapNetwork(c *config.C) (string, error) {
	network := c.GetString("static_map.network", "ip4")
	if network != "ip" && network != "ip4" && network != "ip6" {
		return "", fmt.Errorf("static_map.network must be one of ip, ip4, or ip6")
	}
	return network, nil
}

func (lh *LightHouse) loadStaticMap(c *config.C, staticList map[netip.Addr]struct{}) error {
	d, err := getStaticMapCadence(c)
	if err != nil {
		return err
	}

	network, err := getStaticMapNetwork(c)
	if err != nil {
		return err
	}

	lookupTimeout, err := getStaticMapLookupTimeout(c)
	if err != nil {
		return err
	}

	shm := c.GetMap("static_host_map", map[string]any{})
	i := 0

	for k, v := range shm {
		vpnIp, err := netip.ParseAddr(fmt.Sprintf("%v", k))
		if err != nil {
			return util.NewContextualError("Unable to parse static_host_map entry", m{"host": k, "entry": i + 1}, err)
		}

		if !lh.myVpnNet.Contains(vpnIp) {
			return util.NewContextualError("static_host_map key is not in our subnet, invalid", m{"vpnIp": vpnIp, "network": lh.myVpnNet, "entry": i + 1}, nil)
		}

<<<<<<< HEAD
		vpnIp := iputil.Ip2VpnIp(rip)
		vals, ok := v.([]any)
=======
		vals, ok := v.([]interface{})
>>>>>>> 45bbad2f
		if !ok {
			vals = []any{v}
		}
		remoteAddrs := []string{}
		for _, v := range vals {
			remoteAddrs = append(remoteAddrs, fmt.Sprintf("%v", v))
		}

		err = lh.addStaticRemotes(i, d, network, lookupTimeout, vpnIp, remoteAddrs, staticList)
		if err != nil {
			return err
		}
		i++
	}

	return nil
}

func (lh *LightHouse) Query(ip netip.Addr) *RemoteList {
	if !lh.IsLighthouseIP(ip) {
		lh.QueryServer(ip)
	}
	lh.RLock()
	if v, ok := lh.addrMap[ip]; ok {
		lh.RUnlock()
		return v
	}
	lh.RUnlock()
	return nil
}

// QueryServer is asynchronous so no reply should be expected
func (lh *LightHouse) QueryServer(ip netip.Addr) {
	// Don't put lighthouse ips in the query channel because we can't query lighthouses about lighthouses
	if lh.amLighthouse || lh.IsLighthouseIP(ip) {
		return
	}

	lh.queryChan <- ip
}

func (lh *LightHouse) QueryCache(ip netip.Addr) *RemoteList {
	lh.RLock()
	if v, ok := lh.addrMap[ip]; ok {
		lh.RUnlock()
		return v
	}
	lh.RUnlock()

	lh.Lock()
	defer lh.Unlock()
	// Add an entry if we don't already have one
	return lh.unlockedGetRemoteList(ip)
}

// queryAndPrepMessage is a lock helper on RemoteList, assisting the caller to build a lighthouse message containing
// details from the remote list. It looks for a hit in the addrMap and a hit in the RemoteList under the owner vpnIp
// If one is found then f() is called with proper locking, f() must return result of n.MarshalTo()
func (lh *LightHouse) queryAndPrepMessage(vpnIp netip.Addr, f func(*cache) (int, error)) (bool, int, error) {
	lh.RLock()
	// Do we have an entry in the main cache?
	if v, ok := lh.addrMap[vpnIp]; ok {
		// Swap lh lock for remote list lock
		v.RLock()
		defer v.RUnlock()

		lh.RUnlock()

		// vpnIp should also be the owner here since we are a lighthouse.
		c := v.cache[vpnIp]
		// Make sure we have
		if c != nil {
			n, err := f(c)
			return true, n, err
		}
		return false, 0, nil
	}
	lh.RUnlock()
	return false, 0, nil
}

func (lh *LightHouse) DeleteVpnIp(vpnIp netip.Addr) {
	// First we check the static mapping
	// and do nothing if it is there
	if _, ok := lh.GetStaticHostList()[vpnIp]; ok {
		return
	}
	lh.Lock()
	//l.Debugln(lh.addrMap)
	delete(lh.addrMap, vpnIp)

	if lh.l.Level >= logrus.DebugLevel {
		lh.l.Debugf("deleting %s from lighthouse.", vpnIp)
	}

	lh.Unlock()
}

// AddStaticRemote adds a static host entry for vpnIp as ourselves as the owner
// We are the owner because we don't want a lighthouse server to advertise for static hosts it was configured with
// And we don't want a lighthouse query reply to interfere with our learned cache if we are a client
// NOTE: this function should not interact with any hot path objects, like lh.staticList, the caller should handle it
func (lh *LightHouse) addStaticRemotes(i int, d time.Duration, network string, timeout time.Duration, vpnIp netip.Addr, toAddrs []string, staticList map[netip.Addr]struct{}) error {
	lh.Lock()
	am := lh.unlockedGetRemoteList(vpnIp)
	am.Lock()
	defer am.Unlock()
	ctx := lh.ctx
	lh.Unlock()

	hr, err := NewHostnameResults(ctx, lh.l, d, network, timeout, toAddrs, func() {
		// This callback runs whenever the DNS hostname resolver finds a different set of IP's
		// in its resolution for hostnames.
		am.Lock()
		defer am.Unlock()
		am.shouldRebuild = true
	})
	if err != nil {
		return util.NewContextualError("Static host address could not be parsed", m{"vpnIp": vpnIp, "entry": i + 1}, err)
	}
	am.unlockedSetHostnamesResults(hr)

	for _, addrPort := range hr.GetIPs() {
		if !lh.shouldAdd(vpnIp, addrPort.Addr()) {
			continue
		}
		switch {
		case addrPort.Addr().Is4():
			am.unlockedPrependV4(lh.myVpnNet.Addr(), NewIp4AndPortFromNetIP(addrPort.Addr(), addrPort.Port()))
		case addrPort.Addr().Is6():
			am.unlockedPrependV6(lh.myVpnNet.Addr(), NewIp6AndPortFromNetIP(addrPort.Addr(), addrPort.Port()))
		}
	}

	// Mark it as static in the caller provided map
	staticList[vpnIp] = struct{}{}
	return nil
}

// addCalculatedRemotes adds any calculated remotes based on the
// lighthouse.calculated_remotes configuration. It returns true if any
// calculated remotes were added
func (lh *LightHouse) addCalculatedRemotes(vpnIp netip.Addr) bool {
	tree := lh.getCalculatedRemotes()
	if tree == nil {
		return false
	}
	calculatedRemotes, ok := tree.Lookup(vpnIp)
	if !ok {
		return false
	}

	var calculated []*Ip4AndPort
	for _, cr := range calculatedRemotes {
		c := cr.Apply(vpnIp)
		if c != nil {
			calculated = append(calculated, c)
		}
	}

	lh.Lock()
	am := lh.unlockedGetRemoteList(vpnIp)
	am.Lock()
	defer am.Unlock()
	lh.Unlock()

	am.unlockedSetV4(lh.myVpnNet.Addr(), vpnIp, calculated, lh.unlockedShouldAddV4)

	return len(calculated) > 0
}

// unlockedGetRemoteList assumes you have the lh lock
func (lh *LightHouse) unlockedGetRemoteList(vpnIp netip.Addr) *RemoteList {
	am, ok := lh.addrMap[vpnIp]
	if !ok {
		am = NewRemoteList(func(a netip.Addr) bool { return lh.shouldAdd(vpnIp, a) })
		lh.addrMap[vpnIp] = am
	}
	return am
}

func (lh *LightHouse) shouldAdd(vpnIp netip.Addr, to netip.Addr) bool {
	allow := lh.GetRemoteAllowList().Allow(vpnIp, to)
	if lh.l.Level >= logrus.TraceLevel {
		lh.l.WithField("remoteIp", vpnIp).WithField("allow", allow).Trace("remoteAllowList.Allow")
	}
	if !allow || lh.myVpnNet.Contains(to) {
		return false
	}

	return true
}

// unlockedShouldAddV4 checks if to is allowed by our allow list
func (lh *LightHouse) unlockedShouldAddV4(vpnIp netip.Addr, to *Ip4AndPort) bool {
	ip := AddrPortFromIp4AndPort(to)
	allow := lh.GetRemoteAllowList().Allow(vpnIp, ip.Addr())
	if lh.l.Level >= logrus.TraceLevel {
		lh.l.WithField("remoteIp", vpnIp).WithField("allow", allow).Trace("remoteAllowList.Allow")
	}

	if !allow || lh.myVpnNet.Contains(ip.Addr()) {
		return false
	}

	return true
}

// unlockedShouldAddV6 checks if to is allowed by our allow list
func (lh *LightHouse) unlockedShouldAddV6(vpnIp netip.Addr, to *Ip6AndPort) bool {
	ip := AddrPortFromIp6AndPort(to)
	allow := lh.GetRemoteAllowList().Allow(vpnIp, ip.Addr())
	if lh.l.Level >= logrus.TraceLevel {
		lh.l.WithField("remoteIp", lhIp6ToIp(to)).WithField("allow", allow).Trace("remoteAllowList.Allow")
	}

	if !allow || lh.myVpnNet.Contains(ip.Addr()) {
		return false
	}

	return true
}

func lhIp6ToIp(v *Ip6AndPort) net.IP {
	ip := make(net.IP, 16)
	binary.BigEndian.PutUint64(ip[:8], v.Hi)
	binary.BigEndian.PutUint64(ip[8:], v.Lo)
	return ip
}

func (lh *LightHouse) IsLighthouseIP(vpnIp netip.Addr) bool {
	if _, ok := lh.GetLighthouses()[vpnIp]; ok {
		return true
	}
	return false
}

func NewLhQueryByInt(vpnIp netip.Addr) *NebulaMeta {
	if vpnIp.Is6() {
		//TODO: need to support ipv6
		panic("ipv6 is not yet supported")
	}

	b := vpnIp.As4()
	return &NebulaMeta{
		Type: NebulaMeta_HostQuery,
		Details: &NebulaMetaDetails{
			VpnIp: binary.BigEndian.Uint32(b[:]),
		},
	}
}

func AddrPortFromIp4AndPort(ip *Ip4AndPort) netip.AddrPort {
	b := [4]byte{}
	binary.BigEndian.PutUint32(b[:], ip.Ip)
	return netip.AddrPortFrom(netip.AddrFrom4(b), uint16(ip.Port))
}

func AddrPortFromIp6AndPort(ip *Ip6AndPort) netip.AddrPort {
	b := [16]byte{}
	binary.BigEndian.PutUint64(b[:8], ip.Hi)
	binary.BigEndian.PutUint64(b[8:], ip.Lo)
	return netip.AddrPortFrom(netip.AddrFrom16(b), uint16(ip.Port))
}

func NewIp4AndPortFromNetIP(ip netip.Addr, port uint16) *Ip4AndPort {
	v4Addr := ip.As4()
	return &Ip4AndPort{
		Ip:   binary.BigEndian.Uint32(v4Addr[:]),
		Port: uint32(port),
	}
}

// TODO: IPV6-WORK we can delete some more of these
func NewIp6AndPortFromNetIP(ip netip.Addr, port uint16) *Ip6AndPort {
	ip6Addr := ip.As16()
	return &Ip6AndPort{
		Hi:   binary.BigEndian.Uint64(ip6Addr[:8]),
		Lo:   binary.BigEndian.Uint64(ip6Addr[8:]),
		Port: uint32(port),
	}
}

func (lh *LightHouse) startQueryWorker() {
	if lh.amLighthouse {
		return
	}

	go func() {
		nb := make([]byte, 12, 12)
		out := make([]byte, mtu)

		for {
			select {
			case <-lh.ctx.Done():
				return
			case ip := <-lh.queryChan:
				lh.innerQueryServer(ip, nb, out)
			}
		}
	}()
}

func (lh *LightHouse) innerQueryServer(ip netip.Addr, nb, out []byte) {
	if lh.IsLighthouseIP(ip) {
		return
	}

	// Send a query to the lighthouses and hope for the best next time
	query, err := NewLhQueryByInt(ip).Marshal()
	if err != nil {
		lh.l.WithError(err).WithField("vpnIp", ip).Error("Failed to marshal lighthouse query payload")
		return
	}

	lighthouses := lh.GetLighthouses()
	lh.metricTx(NebulaMeta_HostQuery, int64(len(lighthouses)))

	for n := range lighthouses {
		lh.ifce.SendMessageToVpnIp(header.LightHouse, 0, n, query, nb, out)
	}
}

func (lh *LightHouse) StartUpdateWorker() {
	interval := lh.GetUpdateInterval()
	if lh.amLighthouse || interval == 0 {
		return
	}

	clockSource := time.NewTicker(time.Second * time.Duration(interval))
	updateCtx, cancel := context.WithCancel(lh.ctx)
	lh.updateCancel = cancel

	go func() {
		defer clockSource.Stop()

		for {
			lh.SendUpdate()

			select {
			case <-updateCtx.Done():
				return
			case <-clockSource.C:
				continue
			}
		}
	}()
}

func (lh *LightHouse) SendUpdate() {
	var v4 []*Ip4AndPort
	var v6 []*Ip6AndPort

	for _, e := range lh.GetAdvertiseAddrs() {
		if e.Addr().Is4() {
			v4 = append(v4, NewIp4AndPortFromNetIP(e.Addr(), e.Port()))
		} else {
			v6 = append(v6, NewIp6AndPortFromNetIP(e.Addr(), e.Port()))
		}
	}

	lal := lh.GetLocalAllowList()
	for _, e := range localIps(lh.l, lal) {
		if lh.myVpnNet.Contains(e) {
			continue
		}

		// Only add IPs that aren't my VPN/tun IP
		if e.Is4() {
			v4 = append(v4, NewIp4AndPortFromNetIP(e, uint16(lh.nebulaPort)))
		} else {
			v6 = append(v6, NewIp6AndPortFromNetIP(e, uint16(lh.nebulaPort)))
		}
	}

	var relays []uint32
	for _, r := range lh.GetRelaysForMe() {
		//TODO: IPV6-WORK both relays and vpnip need ipv6 support
		b := r.As4()
		relays = append(relays, binary.BigEndian.Uint32(b[:]))
	}

	//TODO: IPV6-WORK both relays and vpnip need ipv6 support
	b := lh.myVpnNet.Addr().As4()

	m := &NebulaMeta{
		Type: NebulaMeta_HostUpdateNotification,
		Details: &NebulaMetaDetails{
			VpnIp:       binary.BigEndian.Uint32(b[:]),
			Ip4AndPorts: v4,
			Ip6AndPorts: v6,
			RelayVpnIp:  relays,
		},
	}

	lighthouses := lh.GetLighthouses()
	lh.metricTx(NebulaMeta_HostUpdateNotification, int64(len(lighthouses)))
	nb := make([]byte, 12, 12)
	out := make([]byte, mtu)

	mm, err := m.Marshal()
	if err != nil {
		lh.l.WithError(err).Error("Error while marshaling for lighthouse update")
		return
	}

	for vpnIp := range lighthouses {
		lh.ifce.SendMessageToVpnIp(header.LightHouse, 0, vpnIp, mm, nb, out)
	}
}

type LightHouseHandler struct {
	lh   *LightHouse
	nb   []byte
	out  []byte
	pb   []byte
	meta *NebulaMeta
	l    *logrus.Logger
}

func (lh *LightHouse) NewRequestHandler() *LightHouseHandler {
	lhh := &LightHouseHandler{
		lh:  lh,
		nb:  make([]byte, 12, 12),
		out: make([]byte, mtu),
		l:   lh.l,
		pb:  make([]byte, mtu),

		meta: &NebulaMeta{
			Details: &NebulaMetaDetails{},
		},
	}

	return lhh
}

func (lh *LightHouse) metricRx(t NebulaMeta_MessageType, i int64) {
	lh.metrics.Rx(header.MessageType(t), 0, i)
}

func (lh *LightHouse) metricTx(t NebulaMeta_MessageType, i int64) {
	lh.metrics.Tx(header.MessageType(t), 0, i)
}

// This method is similar to Reset(), but it re-uses the pointer structs
// so that we don't have to re-allocate them
func (lhh *LightHouseHandler) resetMeta() *NebulaMeta {
	details := lhh.meta.Details
	lhh.meta.Reset()

	// Keep the array memory around
	details.Ip4AndPorts = details.Ip4AndPorts[:0]
	details.Ip6AndPorts = details.Ip6AndPorts[:0]
	details.RelayVpnIp = details.RelayVpnIp[:0]
	lhh.meta.Details = details

	return lhh.meta
}

func lhHandleRequest(lhh *LightHouseHandler, f *Interface) udp.LightHouseHandlerFunc {
	return func(rAddr netip.AddrPort, vpnIp netip.Addr, p []byte) {
		lhh.HandleRequest(rAddr, vpnIp, p, f)
	}
}

func (lhh *LightHouseHandler) HandleRequest(rAddr netip.AddrPort, vpnIp netip.Addr, p []byte, w EncWriter) {
	n := lhh.resetMeta()
	err := n.Unmarshal(p)
	if err != nil {
		lhh.l.WithError(err).WithField("vpnIp", vpnIp).WithField("udpAddr", rAddr).
			Error("Failed to unmarshal lighthouse packet")
		//TODO: send recv_error?
		return
	}

	if n.Details == nil {
		lhh.l.WithField("vpnIp", vpnIp).WithField("udpAddr", rAddr).
			Error("Invalid lighthouse update")
		//TODO: send recv_error?
		return
	}

	lhh.lh.metricRx(n.Type, 1)

	switch n.Type {
	case NebulaMeta_HostQuery:
		lhh.handleHostQuery(n, vpnIp, rAddr, w)

	case NebulaMeta_HostQueryReply:
		lhh.handleHostQueryReply(n, vpnIp)

	case NebulaMeta_HostUpdateNotification:
		lhh.handleHostUpdateNotification(n, vpnIp, w)

	case NebulaMeta_HostMovedNotification:
	case NebulaMeta_HostPunchNotification:
		lhh.handleHostPunchNotification(n, vpnIp, w)

	case NebulaMeta_HostUpdateNotificationAck:
		// noop
	}
}

func (lhh *LightHouseHandler) handleHostQuery(n *NebulaMeta, vpnIp netip.Addr, addr netip.AddrPort, w EncWriter) {
	// Exit if we don't answer queries
	if !lhh.lh.amLighthouse {
		if lhh.l.Level >= logrus.DebugLevel {
			lhh.l.Debugln("I don't answer queries, but received from: ", addr)
		}
		return
	}

	//TODO: we can DRY this further
	reqVpnIp := n.Details.VpnIp

	//TODO: IPV6-WORK
	b := [4]byte{}
	binary.BigEndian.PutUint32(b[:], n.Details.VpnIp)
	queryVpnIp := netip.AddrFrom4(b)

	//TODO: Maybe instead of marshalling into n we marshal into a new `r` to not nuke our current request data
	found, ln, err := lhh.lh.queryAndPrepMessage(queryVpnIp, func(c *cache) (int, error) {
		n = lhh.resetMeta()
		n.Type = NebulaMeta_HostQueryReply
		n.Details.VpnIp = reqVpnIp

		lhh.coalesceAnswers(c, n)

		return n.MarshalTo(lhh.pb)
	})

	if !found {
		return
	}

	if err != nil {
		lhh.l.WithError(err).WithField("vpnIp", vpnIp).Error("Failed to marshal lighthouse host query reply")
		return
	}

	lhh.lh.metricTx(NebulaMeta_HostQueryReply, 1)
	w.SendMessageToVpnIp(header.LightHouse, 0, vpnIp, lhh.pb[:ln], lhh.nb, lhh.out[:0])

	// This signals the other side to punch some zero byte udp packets
	found, ln, err = lhh.lh.queryAndPrepMessage(vpnIp, func(c *cache) (int, error) {
		n = lhh.resetMeta()
		n.Type = NebulaMeta_HostPunchNotification
		//TODO: IPV6-WORK
		b = vpnIp.As4()
		n.Details.VpnIp = binary.BigEndian.Uint32(b[:])
		lhh.coalesceAnswers(c, n)

		return n.MarshalTo(lhh.pb)
	})

	if !found {
		return
	}

	if err != nil {
		lhh.l.WithError(err).WithField("vpnIp", vpnIp).Error("Failed to marshal lighthouse host was queried for")
		return
	}

	lhh.lh.metricTx(NebulaMeta_HostPunchNotification, 1)

	//TODO: IPV6-WORK
	binary.BigEndian.PutUint32(b[:], reqVpnIp)
	sendTo := netip.AddrFrom4(b)
	w.SendMessageToVpnIp(header.LightHouse, 0, sendTo, lhh.pb[:ln], lhh.nb, lhh.out[:0])
}

func (lhh *LightHouseHandler) coalesceAnswers(c *cache, n *NebulaMeta) {
	if c.v4 != nil {
		if c.v4.learned != nil {
			n.Details.Ip4AndPorts = append(n.Details.Ip4AndPorts, c.v4.learned)
		}
		if c.v4.reported != nil && len(c.v4.reported) > 0 {
			n.Details.Ip4AndPorts = append(n.Details.Ip4AndPorts, c.v4.reported...)
		}
	}

	if c.v6 != nil {
		if c.v6.learned != nil {
			n.Details.Ip6AndPorts = append(n.Details.Ip6AndPorts, c.v6.learned)
		}
		if c.v6.reported != nil && len(c.v6.reported) > 0 {
			n.Details.Ip6AndPorts = append(n.Details.Ip6AndPorts, c.v6.reported...)
		}
	}

	if c.relay != nil {
		//TODO: IPV6-WORK
		relays := make([]uint32, len(c.relay.relay))
		b := [4]byte{}
		for i, _ := range relays {
			b = c.relay.relay[i].As4()
			relays[i] = binary.BigEndian.Uint32(b[:])
		}
		n.Details.RelayVpnIp = append(n.Details.RelayVpnIp, relays...)
	}
}

func (lhh *LightHouseHandler) handleHostQueryReply(n *NebulaMeta, vpnIp netip.Addr) {
	if !lhh.lh.IsLighthouseIP(vpnIp) {
		return
	}

	lhh.lh.Lock()
	//TODO: IPV6-WORK
	b := [4]byte{}
	binary.BigEndian.PutUint32(b[:], n.Details.VpnIp)
	certVpnIp := netip.AddrFrom4(b)
	am := lhh.lh.unlockedGetRemoteList(certVpnIp)
	am.Lock()
	lhh.lh.Unlock()

	//TODO: IPV6-WORK
	am.unlockedSetV4(vpnIp, certVpnIp, n.Details.Ip4AndPorts, lhh.lh.unlockedShouldAddV4)
	am.unlockedSetV6(vpnIp, certVpnIp, n.Details.Ip6AndPorts, lhh.lh.unlockedShouldAddV6)

	//TODO: IPV6-WORK
	relays := make([]netip.Addr, len(n.Details.RelayVpnIp))
	for i, _ := range n.Details.RelayVpnIp {
		binary.BigEndian.PutUint32(b[:], n.Details.RelayVpnIp[i])
		relays[i] = netip.AddrFrom4(b)
	}
	am.unlockedSetRelay(vpnIp, certVpnIp, relays)
	am.Unlock()

	// Non-blocking attempt to trigger, skip if it would block
	select {
	case lhh.lh.handshakeTrigger <- certVpnIp:
	default:
	}
}

func (lhh *LightHouseHandler) handleHostUpdateNotification(n *NebulaMeta, vpnIp netip.Addr, w EncWriter) {
	if !lhh.lh.amLighthouse {
		if lhh.l.Level >= logrus.DebugLevel {
			lhh.l.Debugln("I am not a lighthouse, do not take host updates: ", vpnIp)
		}
		return
	}

	//Simple check that the host sent this not someone else
	//TODO: IPV6-WORK
	b := [4]byte{}
	binary.BigEndian.PutUint32(b[:], n.Details.VpnIp)
	detailsVpnIp := netip.AddrFrom4(b)
	if detailsVpnIp != vpnIp {
		if lhh.l.Level >= logrus.DebugLevel {
			lhh.l.WithField("vpnIp", vpnIp).WithField("answer", detailsVpnIp).Debugln("Host sent invalid update")
		}
		return
	}

	lhh.lh.Lock()
	am := lhh.lh.unlockedGetRemoteList(vpnIp)
	am.Lock()
	lhh.lh.Unlock()

	am.unlockedSetV4(vpnIp, detailsVpnIp, n.Details.Ip4AndPorts, lhh.lh.unlockedShouldAddV4)
	am.unlockedSetV6(vpnIp, detailsVpnIp, n.Details.Ip6AndPorts, lhh.lh.unlockedShouldAddV6)

	//TODO: IPV6-WORK
	relays := make([]netip.Addr, len(n.Details.RelayVpnIp))
	for i, _ := range n.Details.RelayVpnIp {
		binary.BigEndian.PutUint32(b[:], n.Details.RelayVpnIp[i])
		relays[i] = netip.AddrFrom4(b)
	}
	am.unlockedSetRelay(vpnIp, detailsVpnIp, relays)
	am.Unlock()

	n = lhh.resetMeta()
	n.Type = NebulaMeta_HostUpdateNotificationAck

	//TODO: IPV6-WORK
	vpnIpB := vpnIp.As4()
	n.Details.VpnIp = binary.BigEndian.Uint32(vpnIpB[:])
	ln, err := n.MarshalTo(lhh.pb)

	if err != nil {
		lhh.l.WithError(err).WithField("vpnIp", vpnIp).Error("Failed to marshal lighthouse host update ack")
		return
	}

	lhh.lh.metricTx(NebulaMeta_HostUpdateNotificationAck, 1)
	w.SendMessageToVpnIp(header.LightHouse, 0, vpnIp, lhh.pb[:ln], lhh.nb, lhh.out[:0])
}

func (lhh *LightHouseHandler) handleHostPunchNotification(n *NebulaMeta, vpnIp netip.Addr, w EncWriter) {
	if !lhh.lh.IsLighthouseIP(vpnIp) {
		return
	}

	empty := []byte{0}
	punch := func(vpnPeer netip.AddrPort) {
		if !vpnPeer.IsValid() {
			return
		}

		go func() {
			time.Sleep(lhh.lh.punchy.GetDelay())
			lhh.lh.metricHolepunchTx.Inc(1)
			lhh.lh.punchConn.WriteTo(empty, vpnPeer)
		}()

		if lhh.l.Level >= logrus.DebugLevel {
			//TODO: lacking the ip we are actually punching on, old: l.Debugf("Punching %s on %d for %s", IntIp(a.Ip), a.Port, IntIp(n.Details.VpnIp))
			//TODO: IPV6-WORK, make this debug line not suck
			b := [4]byte{}
			binary.BigEndian.PutUint32(b[:], n.Details.VpnIp)
			lhh.l.Debugf("Punching on %d for %v", vpnPeer.Port(), netip.AddrFrom4(b))
		}
	}

	for _, a := range n.Details.Ip4AndPorts {
		punch(AddrPortFromIp4AndPort(a))
	}

	for _, a := range n.Details.Ip6AndPorts {
		punch(AddrPortFromIp6AndPort(a))
	}

	// This sends a nebula test packet to the host trying to contact us. In the case
	// of a double nat or other difficult scenario, this may help establish
	// a tunnel.
	if lhh.lh.punchy.GetRespond() {
		//TODO: IPV6-WORK
		b := [4]byte{}
		binary.BigEndian.PutUint32(b[:], n.Details.VpnIp)
		queryVpnIp := netip.AddrFrom4(b)
		go func() {
			time.Sleep(lhh.lh.punchy.GetRespondDelay())
			if lhh.l.Level >= logrus.DebugLevel {
				lhh.l.Debugf("Sending a nebula test packet to vpn ip %s", queryVpnIp)
			}
			//NOTE: we have to allocate a new output buffer here since we are spawning a new goroutine
			// for each punchBack packet. We should move this into a timerwheel or a single goroutine
			// managed by a channel.
			w.SendMessageToVpnIp(header.Test, header.TestRequest, queryVpnIp, []byte(""), make([]byte, 12, 12), make([]byte, mtu))
		}()
	}
}<|MERGE_RESOLUTION|>--- conflicted
+++ resolved
@@ -434,12 +434,7 @@
 			return util.NewContextualError("static_host_map key is not in our subnet, invalid", m{"vpnIp": vpnIp, "network": lh.myVpnNet, "entry": i + 1}, nil)
 		}
 
-<<<<<<< HEAD
-		vpnIp := iputil.Ip2VpnIp(rip)
 		vals, ok := v.([]any)
-=======
-		vals, ok := v.([]interface{})
->>>>>>> 45bbad2f
 		if !ok {
 			vals = []any{v}
 		}
