package nebula

import (
	"encoding/binary"
	"errors"
	"fmt"
	"net"
	"sync"
	"time"

	"github.com/golang/protobuf/proto"
	"github.com/rcrowley/go-metrics"
	"github.com/sirupsen/logrus"
)

//TODO: if a lighthouse doesn't have an answer, clients AGGRESSIVELY REQUERY.. why? handshake manager and/or getOrHandshake?
//TODO: nodes are roaming lighthouses, this is bad. How are they learning?

var ErrHostNotKnown = errors.New("host not known")

type LightHouse struct {
	//TODO: We need a timer wheel to kick out vpnIps that haven't reported in a long time
	sync.RWMutex //Because we concurrently read and write to our maps
	amLighthouse bool
	myVpnIp      uint32
	myVpnZeros   uint32
	punchConn    *udpConn

	// Local cache of answers from light houses
	// map of vpn Ip to answers
	addrMap map[uint32]*RemoteList

	// filters remote addresses allowed for each host
	// - When we are a lighthouse, this filters what addresses we store and
	// respond with.
	// - When we are not a lighthouse, this filters which addresses we accept
	// from lighthouses.
	remoteAllowList *AllowList

	// filters local addresses that we advertise to lighthouses
	localAllowList *AllowList

	// used to trigger the HandshakeManager when we receive HostQueryReply
	handshakeTrigger chan<- uint32

	// staticList exists to avoid having a bool in each addrMap entry
	// since static should be rare
	staticList  map[uint32]struct{}
	lighthouses map[uint32]struct{}
	interval    int
	nebulaPort  uint32 // 32 bits because protobuf does not have a uint16
	punchBack   bool
	punchDelay  time.Duration

	metrics           *MessageMetrics
	metricHolepunchTx metrics.Counter
	l                 *logrus.Logger
}

type EncWriter interface {
	SendMessageToVpnIp(t NebulaMessageType, st NebulaMessageSubType, vpnIp uint32, p, nb, out []byte, q int)
}

func NewLightHouse(l *logrus.Logger, amLighthouse bool, myVpnIpNet *net.IPNet, ips []uint32, interval int, nebulaPort uint32, pc *udpConn, punchBack bool, punchDelay time.Duration, metricsEnabled bool) *LightHouse {
	ones, _ := myVpnIpNet.Mask.Size()
	h := LightHouse{
		amLighthouse: amLighthouse,
		myVpnIp:      ip2int(myVpnIpNet.IP),
		myVpnZeros:   uint32(32 - ones),
		addrMap:      make(map[uint32]*RemoteList),
		nebulaPort:   nebulaPort,
		lighthouses:  make(map[uint32]struct{}),
		staticList:   make(map[uint32]struct{}),
		interval:     interval,
		punchConn:    pc,
		punchBack:    punchBack,
		punchDelay:   punchDelay,
		l:            l,
	}

	if metricsEnabled {
		h.metrics = newLighthouseMetrics()

		h.metricHolepunchTx = metrics.GetOrRegisterCounter("messages.tx.holepunch", nil)
	} else {
		h.metricHolepunchTx = metrics.NilCounter{}
	}

	for _, ip := range ips {
		h.lighthouses[ip] = struct{}{}
	}

	return &h
}

func (lh *LightHouse) SetRemoteAllowList(allowList *AllowList) {
	lh.Lock()
	defer lh.Unlock()

	lh.remoteAllowList = allowList
}

func (lh *LightHouse) SetLocalAllowList(allowList *AllowList) {
	lh.Lock()
	defer lh.Unlock()

	lh.localAllowList = allowList
}

func (lh *LightHouse) ValidateLHStaticEntries() error {
	for lhIP, _ := range lh.lighthouses {
		if _, ok := lh.staticList[lhIP]; !ok {
			return fmt.Errorf("Lighthouse %s does not have a static_host_map entry", IntIp(lhIP))
		}
	}
	return nil
}

<<<<<<< HEAD
func (lh *LightHouse) Query(ip uint32, f EncWriter, q int) ([]*udpAddr, error) {
	//TODO: we need to hold the lock through the next func
=======
func (lh *LightHouse) Query(ip uint32, f EncWriter) *RemoteList {
>>>>>>> c726d205
	if !lh.IsLighthouseIP(ip) {
		lh.QueryServer(ip, f, q)
	}
	lh.RLock()
	if v, ok := lh.addrMap[ip]; ok {
		lh.RUnlock()
		return v
	}
	lh.RUnlock()
	return nil
}

// This is asynchronous so no reply should be expected
<<<<<<< HEAD
func (lh *LightHouse) QueryServer(ip uint32, f EncWriter, q int) {
	if !lh.amLighthouse {
		// Send a query to the lighthouses and hope for the best next time
		query, err := proto.Marshal(NewLhQueryByInt(ip))
		if err != nil {
			lh.l.WithError(err).WithField("vpnIp", IntIp(ip)).Error("Failed to marshal lighthouse query payload")
			return
		}

		lh.metricTx(NebulaMeta_HostQuery, int64(len(lh.lighthouses)))
		nb := make([]byte, 12, 12)
		out := make([]byte, mtu)
		for n := range lh.lighthouses {
			f.SendMessageToVpnIp(lightHouse, 0, n, query, nb, out, q)
		}
=======
func (lh *LightHouse) QueryServer(ip uint32, f EncWriter) {
	if lh.amLighthouse {
		return
	}

	if lh.IsLighthouseIP(ip) {
		return
	}

	// Send a query to the lighthouses and hope for the best next time
	query, err := proto.Marshal(NewLhQueryByInt(ip))
	if err != nil {
		lh.l.WithError(err).WithField("vpnIp", IntIp(ip)).Error("Failed to marshal lighthouse query payload")
		return
	}

	lh.metricTx(NebulaMeta_HostQuery, int64(len(lh.lighthouses)))
	nb := make([]byte, 12, 12)
	out := make([]byte, mtu)
	for n := range lh.lighthouses {
		f.SendMessageToVpnIp(lightHouse, 0, n, query, nb, out)
>>>>>>> c726d205
	}
}

func (lh *LightHouse) QueryCache(ip uint32) *RemoteList {
	lh.RLock()
	if v, ok := lh.addrMap[ip]; ok {
		lh.RUnlock()
		return v
	}
	lh.RUnlock()

	lh.Lock()
	defer lh.Unlock()
	// Add an entry if we don't already have one
	return lh.unlockedGetRemoteList(ip)
}

// queryAndPrepMessage is a lock helper on RemoteList, assisting the caller to build a lighthouse message containing
// details from the remote list. It looks for a hit in the addrMap and a hit in the RemoteList under the owner vpnIp
// If one is found then f() is called with proper locking, f() must return result of n.MarshalTo()
func (lh *LightHouse) queryAndPrepMessage(vpnIp uint32, f func(*cache) (int, error)) (bool, int, error) {
	lh.RLock()
	// Do we have an entry in the main cache?
	if v, ok := lh.addrMap[vpnIp]; ok {
		// Swap lh lock for remote list lock
		v.RLock()
		defer v.RUnlock()

		lh.RUnlock()

		// vpnIp should also be the owner here since we are a lighthouse.
		c := v.cache[vpnIp]
		// Make sure we have
		if c != nil {
			n, err := f(c)
			return true, n, err
		}
		return false, 0, nil
	}
	lh.RUnlock()
	return false, 0, nil
}

func (lh *LightHouse) DeleteVpnIP(vpnIP uint32) {
	// First we check the static mapping
	// and do nothing if it is there
	if _, ok := lh.staticList[vpnIP]; ok {
		return
	}
	lh.Lock()
	//l.Debugln(lh.addrMap)
	delete(lh.addrMap, vpnIP)

	if lh.l.Level >= logrus.DebugLevel {
		lh.l.Debugf("deleting %s from lighthouse.", IntIp(vpnIP))
	}

	lh.Unlock()
}

// AddStaticRemote adds a static host entry for vpnIp as ourselves as the owner
// We are the owner because we don't want a lighthouse server to advertise for static hosts it was configured with
// And we don't want a lighthouse query reply to interfere with our learned cache if we are a client
func (lh *LightHouse) AddStaticRemote(vpnIp uint32, toAddr *udpAddr) {
	lh.Lock()
	am := lh.unlockedGetRemoteList(vpnIp)
	am.Lock()
	defer am.Unlock()
	lh.Unlock()

	if ipv4 := toAddr.IP.To4(); ipv4 != nil {
		to := NewIp4AndPort(ipv4, uint32(toAddr.Port))
		if !lh.unlockedShouldAddV4(to) {
			return
		}
		am.unlockedPrependV4(lh.myVpnIp, to)

	} else {
		to := NewIp6AndPort(toAddr.IP, uint32(toAddr.Port))
		if !lh.unlockedShouldAddV6(to) {
			return
		}
		am.unlockedPrependV6(lh.myVpnIp, to)
	}

	// Mark it as static
	lh.staticList[vpnIp] = struct{}{}
}

// unlockedGetRemoteList assumes you have the lh lock
func (lh *LightHouse) unlockedGetRemoteList(vpnIP uint32) *RemoteList {
	am, ok := lh.addrMap[vpnIP]
	if !ok {
		am = NewRemoteList()
		lh.addrMap[vpnIP] = am
	}
	return am
}

// unlockedShouldAddV4 checks if to is allowed by our allow list
func (lh *LightHouse) unlockedShouldAddV4(to *Ip4AndPort) bool {
	allow := lh.remoteAllowList.AllowIpV4(to.Ip)
	if lh.l.Level >= logrus.TraceLevel {
		lh.l.WithField("remoteIp", IntIp(to.Ip)).WithField("allow", allow).Trace("remoteAllowList.Allow")
	}

	if !allow || ipMaskContains(lh.myVpnIp, lh.myVpnZeros, to.Ip) {
		return false
	}

	return true
}

// unlockedShouldAddV6 checks if to is allowed by our allow list
func (lh *LightHouse) unlockedShouldAddV6(to *Ip6AndPort) bool {
	allow := lh.remoteAllowList.AllowIpV6(to.Hi, to.Lo)
	if lh.l.Level >= logrus.TraceLevel {
		lh.l.WithField("remoteIp", lhIp6ToIp(to)).WithField("allow", allow).Trace("remoteAllowList.Allow")
	}

	// We don't check our vpn network here because nebula does not support ipv6 on the inside
	if !allow {
		return false
	}

	return true
}

func lhIp6ToIp(v *Ip6AndPort) net.IP {
	ip := make(net.IP, 16)
	binary.BigEndian.PutUint64(ip[:8], v.Hi)
	binary.BigEndian.PutUint64(ip[8:], v.Lo)
	return ip
}

func (lh *LightHouse) IsLighthouseIP(vpnIP uint32) bool {
	if _, ok := lh.lighthouses[vpnIP]; ok {
		return true
	}
	return false
}

func NewLhQueryByInt(VpnIp uint32) *NebulaMeta {
	return &NebulaMeta{
		Type: NebulaMeta_HostQuery,
		Details: &NebulaMetaDetails{
			VpnIp: VpnIp,
		},
	}
}

func NewIp4AndPort(ip net.IP, port uint32) *Ip4AndPort {
	ipp := Ip4AndPort{Port: port}
	ipp.Ip = ip2int(ip)
	return &ipp
}

func NewIp6AndPort(ip net.IP, port uint32) *Ip6AndPort {
	return &Ip6AndPort{
		Hi:   binary.BigEndian.Uint64(ip[:8]),
		Lo:   binary.BigEndian.Uint64(ip[8:]),
		Port: port,
	}
}

func NewUDPAddrFromLH4(ipp *Ip4AndPort) *udpAddr {
	ip := ipp.Ip
	return NewUDPAddr(
		net.IPv4(byte(ip&0xff000000>>24), byte(ip&0x00ff0000>>16), byte(ip&0x0000ff00>>8), byte(ip&0x000000ff)),
		uint16(ipp.Port),
	)
}

func NewUDPAddrFromLH6(ipp *Ip6AndPort) *udpAddr {
	return NewUDPAddr(lhIp6ToIp(ipp), uint16(ipp.Port))
}

func (lh *LightHouse) LhUpdateWorker(f EncWriter) {
	if lh.amLighthouse || lh.interval == 0 {
		return
	}

	for {
		lh.SendUpdate(f)
		time.Sleep(time.Second * time.Duration(lh.interval))
	}
}

func (lh *LightHouse) SendUpdate(f EncWriter) {
	var v4 []*Ip4AndPort
	var v6 []*Ip6AndPort

	for _, e := range *localIps(lh.l, lh.localAllowList) {
		if ip4 := e.To4(); ip4 != nil && ipMaskContains(lh.myVpnIp, lh.myVpnZeros, ip2int(ip4)) {
			continue
		}

		// Only add IPs that aren't my VPN/tun IP
		if ip := e.To4(); ip != nil {
			v4 = append(v4, NewIp4AndPort(e, lh.nebulaPort))
		} else {
			v6 = append(v6, NewIp6AndPort(e, lh.nebulaPort))
		}
	}
	m := &NebulaMeta{
		Type: NebulaMeta_HostUpdateNotification,
		Details: &NebulaMetaDetails{
			VpnIp:       lh.myVpnIp,
			Ip4AndPorts: v4,
			Ip6AndPorts: v6,
		},
	}

	lh.metricTx(NebulaMeta_HostUpdateNotification, int64(len(lh.lighthouses)))
	nb := make([]byte, 12, 12)
	out := make([]byte, mtu)

	mm, err := proto.Marshal(m)
	if err != nil {
		lh.l.WithError(err).Error("Error while marshaling for lighthouse update")
		return
	}

	for vpnIp := range lh.lighthouses {
		f.SendMessageToVpnIp(lightHouse, 0, vpnIp, mm, nb, out, 0)
	}
}

type LightHouseHandler struct {
	lh   *LightHouse
	nb   []byte
	out  []byte
	pb   []byte
	meta *NebulaMeta
	l    *logrus.Logger
}

func (lh *LightHouse) NewRequestHandler() *LightHouseHandler {
	lhh := &LightHouseHandler{
		lh:  lh,
		nb:  make([]byte, 12, 12),
		out: make([]byte, mtu),
		l:   lh.l,
		pb:  make([]byte, mtu),

		meta: &NebulaMeta{
			Details: &NebulaMetaDetails{},
		},
	}

	return lhh
}

func (lh *LightHouse) metricRx(t NebulaMeta_MessageType, i int64) {
	lh.metrics.Rx(NebulaMessageType(t), 0, i)
}

func (lh *LightHouse) metricTx(t NebulaMeta_MessageType, i int64) {
	lh.metrics.Tx(NebulaMessageType(t), 0, i)
}

// This method is similar to Reset(), but it re-uses the pointer structs
// so that we don't have to re-allocate them
func (lhh *LightHouseHandler) resetMeta() *NebulaMeta {
	details := lhh.meta.Details
	lhh.meta.Reset()

	// Keep the array memory around
	details.Ip4AndPorts = details.Ip4AndPorts[:0]
	details.Ip6AndPorts = details.Ip6AndPorts[:0]
	lhh.meta.Details = details

	return lhh.meta
}

<<<<<<< HEAD
func (lhh *LightHouseHandler) HandleRequest(rAddr *udpAddr, vpnIp uint32, p []byte, w EncWriter, q int) {
=======
func (lhh *LightHouseHandler) HandleRequest(rAddr *udpAddr, vpnIp uint32, p []byte, w EncWriter) {
>>>>>>> c726d205
	n := lhh.resetMeta()
	err := n.Unmarshal(p)
	if err != nil {
		lhh.l.WithError(err).WithField("vpnIp", IntIp(vpnIp)).WithField("udpAddr", rAddr).
			Error("Failed to unmarshal lighthouse packet")
		//TODO: send recv_error?
		return
	}

	if n.Details == nil {
		lhh.l.WithField("vpnIp", IntIp(vpnIp)).WithField("udpAddr", rAddr).
			Error("Invalid lighthouse update")
		//TODO: send recv_error?
		return
	}

	lhh.lh.metricRx(n.Type, 1)

	switch n.Type {
	case NebulaMeta_HostQuery:
		lhh.handleHostQuery(n, vpnIp, rAddr, w, q)

	case NebulaMeta_HostQueryReply:
		lhh.handleHostQueryReply(n, vpnIp)

	case NebulaMeta_HostUpdateNotification:
		lhh.handleHostUpdateNotification(n, vpnIp)

	case NebulaMeta_HostMovedNotification:
	case NebulaMeta_HostPunchNotification:
		lhh.handleHostPunchNotification(n, vpnIp, w, q)
	}
}

func (lhh *LightHouseHandler) handleHostQuery(n *NebulaMeta, vpnIp uint32, addr *udpAddr, w EncWriter, q int) {
	// Exit if we don't answer queries
	if !lhh.lh.amLighthouse {
		if lhh.l.Level >= logrus.DebugLevel {
			lhh.l.Debugln("I don't answer queries, but received from: ", addr)
		}
		return
	}

	//TODO: we can DRY this further
	reqVpnIP := n.Details.VpnIp
	//TODO: Maybe instead of marshalling into n we marshal into a new `r` to not nuke our current request data
	found, ln, err := lhh.lh.queryAndPrepMessage(n.Details.VpnIp, func(c *cache) (int, error) {
		n = lhh.resetMeta()
		n.Type = NebulaMeta_HostQueryReply
		n.Details.VpnIp = reqVpnIP

		lhh.coalesceAnswers(c, n)

		return n.MarshalTo(lhh.pb)
	})

	if !found {
		return
	}

	if err != nil {
		lhh.l.WithError(err).WithField("vpnIp", IntIp(vpnIp)).Error("Failed to marshal lighthouse host query reply")
		return
	}

	lhh.lh.metricTx(NebulaMeta_HostQueryReply, 1)
	w.SendMessageToVpnIp(lightHouse, 0, vpnIp, lhh.pb[:ln], lhh.nb, lhh.out[:0], q)

	// This signals the other side to punch some zero byte udp packets
	found, ln, err = lhh.lh.queryAndPrepMessage(vpnIp, func(c *cache) (int, error) {
		n = lhh.resetMeta()
		n.Type = NebulaMeta_HostPunchNotification
		n.Details.VpnIp = vpnIp

		lhh.coalesceAnswers(c, n)

		return n.MarshalTo(lhh.pb)
	})

	if !found {
		return
	}

	if err != nil {
		lhh.l.WithError(err).WithField("vpnIp", IntIp(vpnIp)).Error("Failed to marshal lighthouse host was queried for")
		return
	}

	lhh.lh.metricTx(NebulaMeta_HostPunchNotification, 1)
	w.SendMessageToVpnIp(lightHouse, 0, reqVpnIP, lhh.pb[:ln], lhh.nb, lhh.out[:0], q)
}

func (lhh *LightHouseHandler) coalesceAnswers(c *cache, n *NebulaMeta) {
	if c.v4 != nil {
		if c.v4.learned != nil {
			n.Details.Ip4AndPorts = append(n.Details.Ip4AndPorts, c.v4.learned)
		}
		if c.v4.reported != nil && len(c.v4.reported) > 0 {
			n.Details.Ip4AndPorts = append(n.Details.Ip4AndPorts, c.v4.reported...)
		}
	}

	if c.v6 != nil {
		if c.v6.learned != nil {
			n.Details.Ip6AndPorts = append(n.Details.Ip6AndPorts, c.v6.learned)
		}
		if c.v6.reported != nil && len(c.v6.reported) > 0 {
			n.Details.Ip6AndPorts = append(n.Details.Ip6AndPorts, c.v6.reported...)
		}
	}
}

func (lhh *LightHouseHandler) handleHostQueryReply(n *NebulaMeta, vpnIp uint32) {
	if !lhh.lh.IsLighthouseIP(vpnIp) {
		return
	}

	lhh.lh.Lock()
	am := lhh.lh.unlockedGetRemoteList(n.Details.VpnIp)
	am.Lock()
	lhh.lh.Unlock()

	am.unlockedSetV4(vpnIp, n.Details.Ip4AndPorts, lhh.lh.unlockedShouldAddV4)
	am.unlockedSetV6(vpnIp, n.Details.Ip6AndPorts, lhh.lh.unlockedShouldAddV6)
	am.Unlock()

	// Non-blocking attempt to trigger, skip if it would block
	select {
	case lhh.lh.handshakeTrigger <- n.Details.VpnIp:
	default:
	}
}

func (lhh *LightHouseHandler) handleHostUpdateNotification(n *NebulaMeta, vpnIp uint32) {
	if !lhh.lh.amLighthouse {
		if lhh.l.Level >= logrus.DebugLevel {
			lhh.l.Debugln("I am not a lighthouse, do not take host updates: ", vpnIp)
		}
		return
	}

	//Simple check that the host sent this not someone else
	if n.Details.VpnIp != vpnIp {
		if lhh.l.Level >= logrus.DebugLevel {
			lhh.l.WithField("vpnIp", IntIp(vpnIp)).WithField("answer", IntIp(n.Details.VpnIp)).Debugln("Host sent invalid update")
		}
		return
	}

	lhh.lh.Lock()
	am := lhh.lh.unlockedGetRemoteList(vpnIp)
	am.Lock()
	lhh.lh.Unlock()

	am.unlockedSetV4(vpnIp, n.Details.Ip4AndPorts, lhh.lh.unlockedShouldAddV4)
	am.unlockedSetV6(vpnIp, n.Details.Ip6AndPorts, lhh.lh.unlockedShouldAddV6)
	am.Unlock()
}

func (lhh *LightHouseHandler) handleHostPunchNotification(n *NebulaMeta, vpnIp uint32, w EncWriter, q int) {
	if !lhh.lh.IsLighthouseIP(vpnIp) {
		return
	}

	empty := []byte{0}
	punch := func(vpnPeer *udpAddr) {
		if vpnPeer == nil {
			return
		}

		go func() {
			time.Sleep(lhh.lh.punchDelay)
			lhh.lh.metricHolepunchTx.Inc(1)
			lhh.lh.punchConn.WriteTo(empty, vpnPeer)
		}()

		if lhh.l.Level >= logrus.DebugLevel {
			//TODO: lacking the ip we are actually punching on, old: l.Debugf("Punching %s on %d for %s", IntIp(a.Ip), a.Port, IntIp(n.Details.VpnIp))
			lhh.l.Debugf("Punching on %d for %s", vpnPeer.Port, IntIp(n.Details.VpnIp))
		}
	}

	for _, a := range n.Details.Ip4AndPorts {
		punch(NewUDPAddrFromLH4(a))
	}

	for _, a := range n.Details.Ip6AndPorts {
		punch(NewUDPAddrFromLH6(a))
	}

	// This sends a nebula test packet to the host trying to contact us. In the case
	// of a double nat or other difficult scenario, this may help establish
	// a tunnel.
	if lhh.lh.punchBack {
		go func() {
			time.Sleep(time.Second * 5)
			if lhh.l.Level >= logrus.DebugLevel {
				lhh.l.Debugf("Sending a nebula test packet to vpn ip %s", IntIp(n.Details.VpnIp))
			}
			//NOTE: we have to allocate a new output buffer here since we are spawning a new goroutine
			// for each punchBack packet. We should move this into a timerwheel or a single goroutine
			// managed by a channel.
			w.SendMessageToVpnIp(test, testRequest, n.Details.VpnIp, []byte(""), make([]byte, 12, 12), make([]byte, mtu), q)
		}()
	}
}

// ipMaskContains checks if testIp is contained by ip after applying a cidr
// zeros is 32 - bits from net.IPMask.Size()
func ipMaskContains(ip uint32, zeros uint32, testIp uint32) bool {
	return (testIp^ip)>>zeros == 0
}<|MERGE_RESOLUTION|>--- conflicted
+++ resolved
@@ -116,12 +116,7 @@
 	return nil
 }
 
-<<<<<<< HEAD
-func (lh *LightHouse) Query(ip uint32, f EncWriter, q int) ([]*udpAddr, error) {
-	//TODO: we need to hold the lock through the next func
-=======
-func (lh *LightHouse) Query(ip uint32, f EncWriter) *RemoteList {
->>>>>>> c726d205
+func (lh *LightHouse) Query(ip uint32, f EncWriter, q int) *RemoteList {
 	if !lh.IsLighthouseIP(ip) {
 		lh.QueryServer(ip, f, q)
 	}
@@ -135,24 +130,7 @@
 }
 
 // This is asynchronous so no reply should be expected
-<<<<<<< HEAD
 func (lh *LightHouse) QueryServer(ip uint32, f EncWriter, q int) {
-	if !lh.amLighthouse {
-		// Send a query to the lighthouses and hope for the best next time
-		query, err := proto.Marshal(NewLhQueryByInt(ip))
-		if err != nil {
-			lh.l.WithError(err).WithField("vpnIp", IntIp(ip)).Error("Failed to marshal lighthouse query payload")
-			return
-		}
-
-		lh.metricTx(NebulaMeta_HostQuery, int64(len(lh.lighthouses)))
-		nb := make([]byte, 12, 12)
-		out := make([]byte, mtu)
-		for n := range lh.lighthouses {
-			f.SendMessageToVpnIp(lightHouse, 0, n, query, nb, out, q)
-		}
-=======
-func (lh *LightHouse) QueryServer(ip uint32, f EncWriter) {
 	if lh.amLighthouse {
 		return
 	}
@@ -172,8 +150,7 @@
 	nb := make([]byte, 12, 12)
 	out := make([]byte, mtu)
 	for n := range lh.lighthouses {
-		f.SendMessageToVpnIp(lightHouse, 0, n, query, nb, out)
->>>>>>> c726d205
+		f.SendMessageToVpnIp(lightHouse, 0, n, query, nb, out, q)
 	}
 }
 
@@ -449,11 +426,7 @@
 	return lhh.meta
 }
 
-<<<<<<< HEAD
 func (lhh *LightHouseHandler) HandleRequest(rAddr *udpAddr, vpnIp uint32, p []byte, w EncWriter, q int) {
-=======
-func (lhh *LightHouseHandler) HandleRequest(rAddr *udpAddr, vpnIp uint32, p []byte, w EncWriter) {
->>>>>>> c726d205
 	n := lhh.resetMeta()
 	err := n.Unmarshal(p)
 	if err != nil {
