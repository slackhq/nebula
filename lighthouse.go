package nebula

import (
	"fmt"
	"net"
	"sync"
	"time"

	"github.com/golang/protobuf/proto"
	"github.com/slackhq/nebula/cert"
)

type LightHouse struct {
	sync.RWMutex //Because we concurrently read and write to our maps
	amLighthouse bool
	myIp         uint32
	punchConn    *udpConn

	// Local cache of answers from light houses
	addrMap map[uint32][]udpAddr

	// staticList exists to avoid having a bool in each addrMap entry
	// since static should be rare
	staticList  map[uint32]struct{}
	lighthouses map[uint32]struct{}
	interval    int
	nebulaPort  int
	punchBack   bool
}

type EncWriter interface {
	SendMessageToVpnIp(t NebulaMessageType, st NebulaMessageSubType, vpnIp uint32, p, nb, out []byte)
	SendMessageToAll(t NebulaMessageType, st NebulaMessageSubType, vpnIp uint32, p, nb, out []byte)
}

func NewLightHouse(amLighthouse bool, myIp uint32, ips []uint32, interval int, nebulaPort int, pc *udpConn, punchBack bool) *LightHouse {
	h := LightHouse{
		amLighthouse: amLighthouse,
		myIp:         myIp,
		addrMap:      make(map[uint32][]udpAddr),
		nebulaPort:   nebulaPort,
		lighthouses:  make(map[uint32]struct{}),
		staticList:   make(map[uint32]struct{}),
		interval:     interval,
		punchConn:    pc,
		punchBack:    punchBack,
	}

	for _, ip := range ips {
		h.lighthouses[ip] = struct{}{}
	}

	return &h
}

func (lh *LightHouse) ValidateLHStaticEntries() error {
lighthouses:
	for lhIP, _ := range lh.lighthouses {
<<<<<<< HEAD
		for ip, _ := range lh.staticList {
			if lhIP == ip {
				continue lighthouses
			}
=======
		if _, ok := lh.staticList[lhIP]; !ok {
			return fmt.Errorf("Lighthouse %s does not have a static_host_map entry", IntIp(lhIP))
>>>>>>> 5c126cd4
		}
		return fmt.Errorf("Lighthouse %s does not have a static_host_map entry", IntIp(lhIP))
	}
	return nil
}

func (lh *LightHouse) Query(ip uint32, f EncWriter) ([]udpAddr, error) {
	if !lh.IsLighthouseIP(ip) {
		lh.QueryServer(ip, f)
	}
	lh.RLock()
	if v, ok := lh.addrMap[ip]; ok {
		lh.RUnlock()
		return v, nil
	}
	lh.RUnlock()
	return nil, fmt.Errorf("host %s not known, queries sent to lighthouses", IntIp(ip))
}

// This is asynchronous so no reply should be expected
func (lh *LightHouse) QueryServer(ip uint32, f EncWriter) {
	if !lh.amLighthouse {
		// Send a query to the lighthouses and hope for the best next time
		query, err := proto.Marshal(NewLhQueryByInt(ip))
		if err != nil {
			l.WithError(err).WithField("vpnIp", IntIp(ip)).Error("Failed to marshal lighthouse query payload")
			return
		}

		nb := make([]byte, 12, 12)
		out := make([]byte, mtu)
		for n := range lh.lighthouses {
			f.SendMessageToVpnIp(lightHouse, 0, n, query, nb, out)
		}
	}
}

// Query our local lighthouse cached results
func (lh *LightHouse) QueryCache(ip uint32) []udpAddr {
	lh.RLock()
	if v, ok := lh.addrMap[ip]; ok {
		lh.RUnlock()
		return v
	}
	lh.RUnlock()
	return nil
}

func (lh *LightHouse) DeleteVpnIP(vpnIP uint32) {
	// First we check the static mapping
	// and do nothing if it is there
	if _, ok := lh.staticList[vpnIP]; ok {
		return
	}
	lh.Lock()
	//l.Debugln(lh.addrMap)
	delete(lh.addrMap, vpnIP)
	l.Debugf("deleting %s from lighthouse.", IntIp(vpnIP))
	lh.Unlock()
}

func (lh *LightHouse) AddRemote(vpnIP uint32, toIp *udpAddr, static bool) {
	// First we check if the sender thinks this is a static entry
	// and do nothing if it is not, but should be considered static
	if static == false {
		if _, ok := lh.staticList[vpnIP]; ok {
			return
		}
	}

	lh.Lock()
	for _, v := range lh.addrMap[vpnIP] {
		if v.Equals(toIp) {
			lh.Unlock()
			return
		}
	}
	//l.Debugf("Adding reply of %s as %s\n", IntIp(vpnIP), toIp)
	if static {
		lh.staticList[vpnIP] = struct{}{}
	}
	lh.addrMap[vpnIP] = append(lh.addrMap[vpnIP], *toIp)
	lh.Unlock()
}

func (lh *LightHouse) AddRemoteAndReset(vpnIP uint32, toIp *udpAddr) {
	if lh.amLighthouse {
		lh.DeleteVpnIP(vpnIP)
		lh.AddRemote(vpnIP, toIp, false)
	}

}

func (lh *LightHouse) IsLighthouseIP(vpnIP uint32) bool {
	if _, ok := lh.lighthouses[vpnIP]; ok {
		return true
	}
	return false
}

// Quick generators for protobuf

func NewLhQueryByIpString(VpnIp string) *NebulaMeta {
	return NewLhQueryByInt(ip2int(net.ParseIP(VpnIp)))
}

func NewLhQueryByInt(VpnIp uint32) *NebulaMeta {
	return &NebulaMeta{
		Type: NebulaMeta_HostQuery,
		Details: &NebulaMetaDetails{
			VpnIp: VpnIp,
		},
	}
}

func NewLhWhoami() *NebulaMeta {
	return &NebulaMeta{
		Type:    NebulaMeta_HostWhoami,
		Details: &NebulaMetaDetails{},
	}
}

// End Quick generators for protobuf

func NewIpAndPortFromUDPAddr(addr udpAddr) *IpAndPort {
	return &IpAndPort{Ip: udp2ipInt(&addr), Port: uint32(addr.Port)}
}

func NewIpAndPortsFromNetIps(ips []udpAddr) *[]*IpAndPort {
	var iap []*IpAndPort
	for _, e := range ips {
		// Only add IPs that aren't my VPN/tun IP
		iap = append(iap, NewIpAndPortFromUDPAddr(e))
	}
	return &iap
}

func (lh *LightHouse) LhUpdateWorker(f EncWriter) {
	if lh.amLighthouse || lh.interval == 0 {
		return
	}

	for {
		ipp := []*IpAndPort{}

		for _, e := range *localIps() {
			// Only add IPs that aren't my VPN/tun IP
			if ip2int(e) != lh.myIp {
				ipp = append(ipp, &IpAndPort{Ip: ip2int(e), Port: uint32(lh.nebulaPort)})
				//fmt.Println(e)
			}
		}
		m := &NebulaMeta{
			Type: NebulaMeta_HostUpdateNotification,
			Details: &NebulaMetaDetails{
				VpnIp:      lh.myIp,
				IpAndPorts: ipp,
			},
		}

		nb := make([]byte, 12, 12)
		out := make([]byte, mtu)
		for vpnIp := range lh.lighthouses {
			mm, err := proto.Marshal(m)
			if err != nil {
				l.Debugf("Invalid marshal to update")
			}
			//l.Error("LIGHTHOUSE PACKET SEND", mm)
			f.SendMessageToVpnIp(lightHouse, 0, vpnIp, mm, nb, out)

		}
		time.Sleep(time.Second * time.Duration(lh.interval))
	}
}

func (lh *LightHouse) HandleRequest(rAddr *udpAddr, vpnIp uint32, p []byte, c *cert.NebulaCertificate, f EncWriter) {
	n := &NebulaMeta{}
	err := proto.Unmarshal(p, n)
	if err != nil {
		l.WithError(err).WithField("vpnIp", IntIp(vpnIp)).WithField("udpAddr", rAddr).
			Error("Failed to unmarshal lighthouse packet")
		//TODO: send recv_error?
		return
	}

	if n.Details == nil {
		l.WithField("vpnIp", IntIp(vpnIp)).WithField("udpAddr", rAddr).
			Error("Invalid lighthouse update")
		//TODO: send recv_error?
		return
	}

	switch n.Type {
	case NebulaMeta_HostQuery:
		// Exit if we don't answer queries
		if !lh.amLighthouse {
			l.Debugln("I don't answer queries, but received from: ", rAddr)
			return
		}

		//l.Debugln("Got Query")
		ips, err := lh.Query(n.Details.VpnIp, f)
		if err != nil {
			//l.Debugf("Can't answer query %s from %s because error: %s", IntIp(n.Details.VpnIp), rAddr, err)
			return
		} else {
			iap := NewIpAndPortsFromNetIps(ips)
			answer := &NebulaMeta{
				Type: NebulaMeta_HostQueryReply,
				Details: &NebulaMetaDetails{
					VpnIp:      n.Details.VpnIp,
					IpAndPorts: *iap,
				},
			}
			reply, err := proto.Marshal(answer)
			if err != nil {
				l.WithError(err).WithField("vpnIp", IntIp(vpnIp)).Error("Failed to marshal lighthouse host query reply")
				return
			}
			f.SendMessageToVpnIp(lightHouse, 0, vpnIp, reply, make([]byte, 12, 12), make([]byte, mtu))

			// This signals the other side to punch some zero byte udp packets
			ips, err = lh.Query(vpnIp, f)
			if err != nil {
				l.WithField("vpnIp", IntIp(vpnIp)).Debugln("Can't notify host to punch")
				return
			} else {
				//l.Debugln("Notify host to punch", iap)
				iap = NewIpAndPortsFromNetIps(ips)
				answer = &NebulaMeta{
					Type: NebulaMeta_HostPunchNotification,
					Details: &NebulaMetaDetails{
						VpnIp:      vpnIp,
						IpAndPorts: *iap,
					},
				}
				reply, _ := proto.Marshal(answer)
				f.SendMessageToVpnIp(lightHouse, 0, n.Details.VpnIp, reply, make([]byte, 12, 12), make([]byte, mtu))
			}
			//fmt.Println(reply, remoteaddr)
		}

	case NebulaMeta_HostQueryReply:
		if !lh.IsLighthouseIP(vpnIp) {
			return
		}
		for _, a := range n.Details.IpAndPorts {
			//first := n.Details.IpAndPorts[0]
			ans := NewUDPAddr(a.Ip, uint16(a.Port))
			lh.AddRemote(n.Details.VpnIp, ans, false)
		}

	case NebulaMeta_HostUpdateNotification:
		//Simple check that the host sent this not someone else
		if n.Details.VpnIp != vpnIp {
			l.WithField("vpnIp", IntIp(vpnIp)).WithField("answer", IntIp(n.Details.VpnIp)).Debugln("Host sent invalid update")
			return
		}
		for _, a := range n.Details.IpAndPorts {
			ans := NewUDPAddr(a.Ip, uint16(a.Port))
			lh.AddRemote(n.Details.VpnIp, ans, false)
		}
	case NebulaMeta_HostMovedNotification:
	case NebulaMeta_HostPunchNotification:
		if !lh.IsLighthouseIP(vpnIp) {
			return
		}

		empty := []byte{0}
		for _, a := range n.Details.IpAndPorts {
			vpnPeer := NewUDPAddr(a.Ip, uint16(a.Port))
			go func() {
				for i := 0; i < 5; i++ {
					lh.punchConn.WriteTo(empty, vpnPeer)
					time.Sleep(time.Second * 1)
				}

			}()
			l.Debugf("Punching %s on %d for %s", IntIp(a.Ip), a.Port, IntIp(n.Details.VpnIp))
		}
		// This sends a nebula test packet to the host trying to contact us. In the case
		// of a double nat or other difficult scenario, this may help establish
		// a tunnel.
		if lh.punchBack {
			go func() {
				time.Sleep(time.Second * 5)
				l.Debugf("Sending a nebula test packet to vpn ip %s", IntIp(n.Details.VpnIp))
				f.SendMessageToVpnIp(test, testRequest, n.Details.VpnIp, []byte(""), make([]byte, 12, 12), make([]byte, mtu))
			}()
		}
	}
}

/*
func (f *Interface) sendPathCheck(ci *ConnectionState, endpoint *net.UDPAddr, counter int) {
	c := ci.messageCounter
    b := HeaderEncode(nil, Version, uint8(path_check), 0, ci.remoteIndex, c)
	ci.messageCounter++

	if ci.eKey != nil {
		msg := ci.eKey.EncryptDanger(b, nil, []byte(strconv.Itoa(counter)), c)
		//msg := ci.eKey.EncryptDanger(b, nil, []byte(fmt.Sprintf("%d", counter)), c)
		f.outside.WriteTo(msg, endpoint)
		l.Debugf("path_check sent, remote index: %d, pathCounter %d", ci.remoteIndex, counter)
	}
}

func (f *Interface) sendPathCheckReply(ci *ConnectionState, endpoint *net.UDPAddr, counter []byte) {
	c := ci.messageCounter
    b := HeaderEncode(nil, Version, uint8(path_check_reply), 0, ci.remoteIndex, c)
	ci.messageCounter++

	if ci.eKey != nil {
		msg := ci.eKey.EncryptDanger(b, nil, counter, c)
		f.outside.WriteTo(msg, endpoint)
		l.Debugln("path_check sent, remote index: ", ci.remoteIndex)
	}
}
*/<|MERGE_RESOLUTION|>--- conflicted
+++ resolved
@@ -54,19 +54,10 @@
 }
 
 func (lh *LightHouse) ValidateLHStaticEntries() error {
-lighthouses:
 	for lhIP, _ := range lh.lighthouses {
-<<<<<<< HEAD
-		for ip, _ := range lh.staticList {
-			if lhIP == ip {
-				continue lighthouses
-			}
-=======
 		if _, ok := lh.staticList[lhIP]; !ok {
 			return fmt.Errorf("Lighthouse %s does not have a static_host_map entry", IntIp(lhIP))
->>>>>>> 5c126cd4
-		}
-		return fmt.Errorf("Lighthouse %s does not have a static_host_map entry", IntIp(lhIP))
+		}
 	}
 	return nil
 }
