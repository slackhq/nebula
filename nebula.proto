--- conflicted
+++ resolved
@@ -78,15 +78,10 @@
   uint32 ResponderIndex = 3;
   uint64 Cookie = 4;
   uint64 Time = 5;
-<<<<<<< HEAD
+  uint32 CertVersion = 8;
 
   MultiPortDetails InitiatorMultiPort = 6;
   MultiPortDetails ResponderMultiPort = 7;
-=======
-  uint32 CertVersion = 8;
-  // reserved for WIP multiport
-  reserved 6, 7;
->>>>>>> c46ef435
 }
 
 message NebulaControl {
