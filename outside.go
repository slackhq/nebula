--- conflicted
+++ resolved
@@ -263,30 +263,20 @@
 	f.send(header.CloseTunnel, 0, h.ConnectionState, h, []byte{}, make([]byte, 12, 12), make([]byte, mtu))
 }
 
-<<<<<<< HEAD
-func (f *Interface) handleHostRoaming(hostinfo *HostInfo, addr *udp.Addr) {
-	if addr != nil && !hostinfo.remote.Equals(addr) {
+func (f *Interface) handleHostRoaming(hostinfo *HostInfo, ip netip.AddrPort) {
+	if ip.IsValid() && hostinfo.remote != ip {
 		if hostinfo.multiportRx {
 			// If the remote is sending with multiport, we aren't roaming unless
 			// the IP has changed
-			if hostinfo.remote.IP.Equal(addr.IP) {
+			if hostinfo.remote.Compare(ip) == 0 {
 				return
 			}
 			// Keep the port from the original hostinfo, because the remote is transmitting from multiport ports
-			addr = &udp.Addr{
-				IP:   addr.IP,
-				Port: hostinfo.remote.Port,
-			}
-		}
-
-		if !f.lightHouse.GetRemoteAllowList().Allow(hostinfo.vpnIp, addr.IP) {
-			hostinfo.logger(f.l).WithField("newAddr", addr).Debug("lighthouse.remote_allow_list denied roaming")
-=======
-func (f *Interface) handleHostRoaming(hostinfo *HostInfo, ip netip.AddrPort) {
-	if ip.IsValid() && hostinfo.remote != ip {
+			ip = netip.AddrPortFrom(ip.Addr(), hostinfo.remote.Port())
+		}
+
 		if !f.lightHouse.GetRemoteAllowList().Allow(hostinfo.vpnIp, ip.Addr()) {
 			hostinfo.logger(f.l).WithField("newAddr", ip).Debug("lighthouse.remote_allow_list denied roaming")
->>>>>>> ab81b62e
 			return
 		}
 		if !hostinfo.lastRoam.IsZero() && ip == hostinfo.lastRoamRemote && time.Since(hostinfo.lastRoam) < RoamingSuppressSeconds*time.Second {
