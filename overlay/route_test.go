package overlay

import (
	"fmt"
	"net/netip"
	"testing"

	"github.com/slackhq/nebula/config"
	"github.com/slackhq/nebula/test"
	"github.com/stretchr/testify/assert"
	"github.com/stretchr/testify/require"
)

func Test_parseRoutes(t *testing.T) {
	l := test.NewLogger()
	c := config.NewC(l)
	n, err := netip.ParsePrefix("10.0.0.0/24")
	require.NoError(t, err)

	// test no routes config
	routes, err := parseRoutes(c, []netip.Prefix{n})
	require.NoError(t, err)
	assert.Empty(t, routes)

	// not an array
<<<<<<< HEAD
	c.Settings["tun"] = map[string]any{"routes": "hi"}
	routes, err = parseRoutes(c, n)
=======
	c.Settings["tun"] = map[interface{}]interface{}{"routes": "hi"}
	routes, err = parseRoutes(c, []netip.Prefix{n})
>>>>>>> 088af8ed
	assert.Nil(t, routes)
	require.EqualError(t, err, "tun.routes is not an array")

	// no routes
<<<<<<< HEAD
	c.Settings["tun"] = map[string]any{"routes": []any{}}
	routes, err = parseRoutes(c, n)
	assert.Nil(t, err)
	assert.Len(t, routes, 0)

	// weird route
	c.Settings["tun"] = map[string]any{"routes": []any{"asdf"}}
	routes, err = parseRoutes(c, n)
=======
	c.Settings["tun"] = map[interface{}]interface{}{"routes": []interface{}{}}
	routes, err = parseRoutes(c, []netip.Prefix{n})
	require.NoError(t, err)
	assert.Empty(t, routes)

	// weird route
	c.Settings["tun"] = map[interface{}]interface{}{"routes": []interface{}{"asdf"}}
	routes, err = parseRoutes(c, []netip.Prefix{n})
>>>>>>> 088af8ed
	assert.Nil(t, routes)
	require.EqualError(t, err, "entry 1 in tun.routes is invalid")

	// no mtu
<<<<<<< HEAD
	c.Settings["tun"] = map[string]any{"routes": []any{map[string]any{}}}
	routes, err = parseRoutes(c, n)
=======
	c.Settings["tun"] = map[interface{}]interface{}{"routes": []interface{}{map[interface{}]interface{}{}}}
	routes, err = parseRoutes(c, []netip.Prefix{n})
>>>>>>> 088af8ed
	assert.Nil(t, routes)
	require.EqualError(t, err, "entry 1.mtu in tun.routes is not present")

	// bad mtu
<<<<<<< HEAD
	c.Settings["tun"] = map[string]any{"routes": []any{map[string]any{"mtu": "nope"}}}
	routes, err = parseRoutes(c, n)
=======
	c.Settings["tun"] = map[interface{}]interface{}{"routes": []interface{}{map[interface{}]interface{}{"mtu": "nope"}}}
	routes, err = parseRoutes(c, []netip.Prefix{n})
>>>>>>> 088af8ed
	assert.Nil(t, routes)
	require.EqualError(t, err, "entry 1.mtu in tun.routes is not an integer: strconv.Atoi: parsing \"nope\": invalid syntax")

	// low mtu
<<<<<<< HEAD
	c.Settings["tun"] = map[string]any{"routes": []any{map[string]any{"mtu": "499"}}}
	routes, err = parseRoutes(c, n)
=======
	c.Settings["tun"] = map[interface{}]interface{}{"routes": []interface{}{map[interface{}]interface{}{"mtu": "499"}}}
	routes, err = parseRoutes(c, []netip.Prefix{n})
>>>>>>> 088af8ed
	assert.Nil(t, routes)
	require.EqualError(t, err, "entry 1.mtu in tun.routes is below 500: 499")

	// missing route
<<<<<<< HEAD
	c.Settings["tun"] = map[string]any{"routes": []any{map[string]any{"mtu": "500"}}}
	routes, err = parseRoutes(c, n)
=======
	c.Settings["tun"] = map[interface{}]interface{}{"routes": []interface{}{map[interface{}]interface{}{"mtu": "500"}}}
	routes, err = parseRoutes(c, []netip.Prefix{n})
>>>>>>> 088af8ed
	assert.Nil(t, routes)
	require.EqualError(t, err, "entry 1.route in tun.routes is not present")

	// unparsable route
<<<<<<< HEAD
	c.Settings["tun"] = map[string]any{"routes": []any{map[string]any{"mtu": "500", "route": "nope"}}}
	routes, err = parseRoutes(c, n)
=======
	c.Settings["tun"] = map[interface{}]interface{}{"routes": []interface{}{map[interface{}]interface{}{"mtu": "500", "route": "nope"}}}
	routes, err = parseRoutes(c, []netip.Prefix{n})
>>>>>>> 088af8ed
	assert.Nil(t, routes)
	require.EqualError(t, err, "entry 1.route in tun.routes failed to parse: netip.ParsePrefix(\"nope\"): no '/'")

	// below network range
<<<<<<< HEAD
	c.Settings["tun"] = map[string]any{"routes": []any{map[string]any{"mtu": "500", "route": "1.0.0.0/8"}}}
	routes, err = parseRoutes(c, n)
=======
	c.Settings["tun"] = map[interface{}]interface{}{"routes": []interface{}{map[interface{}]interface{}{"mtu": "500", "route": "1.0.0.0/8"}}}
	routes, err = parseRoutes(c, []netip.Prefix{n})
>>>>>>> 088af8ed
	assert.Nil(t, routes)
	require.EqualError(t, err, "entry 1.route in tun.routes is not contained within the configured vpn networks; route: 1.0.0.0/8, networks: [10.0.0.0/24]")

	// above network range
<<<<<<< HEAD
	c.Settings["tun"] = map[string]any{"routes": []any{map[string]any{"mtu": "500", "route": "10.0.1.0/24"}}}
	routes, err = parseRoutes(c, n)
=======
	c.Settings["tun"] = map[interface{}]interface{}{"routes": []interface{}{map[interface{}]interface{}{"mtu": "500", "route": "10.0.1.0/24"}}}
	routes, err = parseRoutes(c, []netip.Prefix{n})
>>>>>>> 088af8ed
	assert.Nil(t, routes)
	require.EqualError(t, err, "entry 1.route in tun.routes is not contained within the configured vpn networks; route: 10.0.1.0/24, networks: [10.0.0.0/24]")

	// Not in multiple ranges
	c.Settings["tun"] = map[interface{}]interface{}{"routes": []interface{}{map[interface{}]interface{}{"mtu": "500", "route": "192.0.0.0/24"}}}
	routes, err = parseRoutes(c, []netip.Prefix{n, netip.MustParsePrefix("192.1.0.0/24")})
	assert.Nil(t, routes)
	require.EqualError(t, err, "entry 1.route in tun.routes is not contained within the configured vpn networks; route: 192.0.0.0/24, networks: [10.0.0.0/24 192.1.0.0/24]")

	// happy case
	c.Settings["tun"] = map[string]any{"routes": []any{
		map[string]any{"mtu": "9000", "route": "10.0.0.0/29"},
		map[string]any{"mtu": "8000", "route": "10.0.0.1/32"},
	}}
	routes, err = parseRoutes(c, []netip.Prefix{n})
	require.NoError(t, err)
	assert.Len(t, routes, 2)

	tested := 0
	for _, r := range routes {
		assert.True(t, r.Install)

		if r.MTU == 8000 {
			assert.Equal(t, "10.0.0.1/32", r.Cidr.String())
			tested++
		} else {
			assert.Equal(t, 9000, r.MTU)
			assert.Equal(t, "10.0.0.0/29", r.Cidr.String())
			tested++
		}
	}

	if tested != 2 {
		t.Fatal("Did not see both routes")
	}
}

func Test_parseUnsafeRoutes(t *testing.T) {
	l := test.NewLogger()
	c := config.NewC(l)
	n, err := netip.ParsePrefix("10.0.0.0/24")
	require.NoError(t, err)

	// test no routes config
	routes, err := parseUnsafeRoutes(c, []netip.Prefix{n})
	require.NoError(t, err)
	assert.Empty(t, routes)

	// not an array
<<<<<<< HEAD
	c.Settings["tun"] = map[string]any{"unsafe_routes": "hi"}
	routes, err = parseUnsafeRoutes(c, n)
=======
	c.Settings["tun"] = map[interface{}]interface{}{"unsafe_routes": "hi"}
	routes, err = parseUnsafeRoutes(c, []netip.Prefix{n})
>>>>>>> 088af8ed
	assert.Nil(t, routes)
	require.EqualError(t, err, "tun.unsafe_routes is not an array")

	// no routes
<<<<<<< HEAD
	c.Settings["tun"] = map[string]any{"unsafe_routes": []any{}}
	routes, err = parseUnsafeRoutes(c, n)
	assert.Nil(t, err)
	assert.Len(t, routes, 0)

	// weird route
	c.Settings["tun"] = map[string]any{"unsafe_routes": []any{"asdf"}}
	routes, err = parseUnsafeRoutes(c, n)
=======
	c.Settings["tun"] = map[interface{}]interface{}{"unsafe_routes": []interface{}{}}
	routes, err = parseUnsafeRoutes(c, []netip.Prefix{n})
	require.NoError(t, err)
	assert.Empty(t, routes)

	// weird route
	c.Settings["tun"] = map[interface{}]interface{}{"unsafe_routes": []interface{}{"asdf"}}
	routes, err = parseUnsafeRoutes(c, []netip.Prefix{n})
>>>>>>> 088af8ed
	assert.Nil(t, routes)
	require.EqualError(t, err, "entry 1 in tun.unsafe_routes is invalid")

	// no via
<<<<<<< HEAD
	c.Settings["tun"] = map[string]any{"unsafe_routes": []any{map[string]any{}}}
	routes, err = parseUnsafeRoutes(c, n)
=======
	c.Settings["tun"] = map[interface{}]interface{}{"unsafe_routes": []interface{}{map[interface{}]interface{}{}}}
	routes, err = parseUnsafeRoutes(c, []netip.Prefix{n})
>>>>>>> 088af8ed
	assert.Nil(t, routes)
	require.EqualError(t, err, "entry 1.via in tun.unsafe_routes is not present")

	// invalid via
	for _, invalidValue := range []any{
		127, false, nil, 1.0, []string{"1", "2"},
	} {
<<<<<<< HEAD
		c.Settings["tun"] = map[string]any{"unsafe_routes": []any{map[string]any{"via": invalidValue}}}
		routes, err = parseUnsafeRoutes(c, n)
=======
		c.Settings["tun"] = map[interface{}]interface{}{"unsafe_routes": []interface{}{map[interface{}]interface{}{"via": invalidValue}}}
		routes, err = parseUnsafeRoutes(c, []netip.Prefix{n})
>>>>>>> 088af8ed
		assert.Nil(t, routes)
		require.EqualError(t, err, fmt.Sprintf("entry 1.via in tun.unsafe_routes is not a string: found %T", invalidValue))
	}

	// unparsable via
<<<<<<< HEAD
	c.Settings["tun"] = map[string]any{"unsafe_routes": []any{map[string]any{"mtu": "500", "via": "nope"}}}
	routes, err = parseUnsafeRoutes(c, n)
=======
	c.Settings["tun"] = map[interface{}]interface{}{"unsafe_routes": []interface{}{map[interface{}]interface{}{"mtu": "500", "via": "nope"}}}
	routes, err = parseUnsafeRoutes(c, []netip.Prefix{n})
>>>>>>> 088af8ed
	assert.Nil(t, routes)
	require.EqualError(t, err, "entry 1.via in tun.unsafe_routes failed to parse address: ParseAddr(\"nope\"): unable to parse IP")

	// missing route
<<<<<<< HEAD
	c.Settings["tun"] = map[string]any{"unsafe_routes": []any{map[string]any{"via": "127.0.0.1", "mtu": "500"}}}
	routes, err = parseUnsafeRoutes(c, n)
=======
	c.Settings["tun"] = map[interface{}]interface{}{"unsafe_routes": []interface{}{map[interface{}]interface{}{"via": "127.0.0.1", "mtu": "500"}}}
	routes, err = parseUnsafeRoutes(c, []netip.Prefix{n})
>>>>>>> 088af8ed
	assert.Nil(t, routes)
	require.EqualError(t, err, "entry 1.route in tun.unsafe_routes is not present")

	// unparsable route
<<<<<<< HEAD
	c.Settings["tun"] = map[string]any{"unsafe_routes": []any{map[string]any{"via": "127.0.0.1", "mtu": "500", "route": "nope"}}}
	routes, err = parseUnsafeRoutes(c, n)
=======
	c.Settings["tun"] = map[interface{}]interface{}{"unsafe_routes": []interface{}{map[interface{}]interface{}{"via": "127.0.0.1", "mtu": "500", "route": "nope"}}}
	routes, err = parseUnsafeRoutes(c, []netip.Prefix{n})
>>>>>>> 088af8ed
	assert.Nil(t, routes)
	require.EqualError(t, err, "entry 1.route in tun.unsafe_routes failed to parse: netip.ParsePrefix(\"nope\"): no '/'")

	// within network range
<<<<<<< HEAD
	c.Settings["tun"] = map[string]any{"unsafe_routes": []any{map[string]any{"via": "127.0.0.1", "route": "10.0.0.0/24"}}}
	routes, err = parseUnsafeRoutes(c, n)
=======
	c.Settings["tun"] = map[interface{}]interface{}{"unsafe_routes": []interface{}{map[interface{}]interface{}{"via": "127.0.0.1", "route": "10.0.0.0/24"}}}
	routes, err = parseUnsafeRoutes(c, []netip.Prefix{n})
>>>>>>> 088af8ed
	assert.Nil(t, routes)
	require.EqualError(t, err, "entry 1.route in tun.unsafe_routes is contained within the configured vpn networks; route: 10.0.0.0/24, network: 10.0.0.0/24")

	// below network range
<<<<<<< HEAD
	c.Settings["tun"] = map[string]any{"unsafe_routes": []any{map[string]any{"via": "127.0.0.1", "route": "1.0.0.0/8"}}}
	routes, err = parseUnsafeRoutes(c, n)
=======
	c.Settings["tun"] = map[interface{}]interface{}{"unsafe_routes": []interface{}{map[interface{}]interface{}{"via": "127.0.0.1", "route": "1.0.0.0/8"}}}
	routes, err = parseUnsafeRoutes(c, []netip.Prefix{n})
>>>>>>> 088af8ed
	assert.Len(t, routes, 1)
	require.NoError(t, err)

	// above network range
<<<<<<< HEAD
	c.Settings["tun"] = map[string]any{"unsafe_routes": []any{map[string]any{"via": "127.0.0.1", "route": "10.0.1.0/24"}}}
	routes, err = parseUnsafeRoutes(c, n)
=======
	c.Settings["tun"] = map[interface{}]interface{}{"unsafe_routes": []interface{}{map[interface{}]interface{}{"via": "127.0.0.1", "route": "10.0.1.0/24"}}}
	routes, err = parseUnsafeRoutes(c, []netip.Prefix{n})
>>>>>>> 088af8ed
	assert.Len(t, routes, 1)
	require.NoError(t, err)

	// no mtu
<<<<<<< HEAD
	c.Settings["tun"] = map[string]any{"unsafe_routes": []any{map[string]any{"via": "127.0.0.1", "route": "1.0.0.0/8"}}}
	routes, err = parseUnsafeRoutes(c, n)
=======
	c.Settings["tun"] = map[interface{}]interface{}{"unsafe_routes": []interface{}{map[interface{}]interface{}{"via": "127.0.0.1", "route": "1.0.0.0/8"}}}
	routes, err = parseUnsafeRoutes(c, []netip.Prefix{n})
>>>>>>> 088af8ed
	assert.Len(t, routes, 1)
	assert.Equal(t, 0, routes[0].MTU)

	// bad mtu
<<<<<<< HEAD
	c.Settings["tun"] = map[string]any{"unsafe_routes": []any{map[string]any{"via": "127.0.0.1", "mtu": "nope"}}}
	routes, err = parseUnsafeRoutes(c, n)
=======
	c.Settings["tun"] = map[interface{}]interface{}{"unsafe_routes": []interface{}{map[interface{}]interface{}{"via": "127.0.0.1", "mtu": "nope"}}}
	routes, err = parseUnsafeRoutes(c, []netip.Prefix{n})
>>>>>>> 088af8ed
	assert.Nil(t, routes)
	require.EqualError(t, err, "entry 1.mtu in tun.unsafe_routes is not an integer: strconv.Atoi: parsing \"nope\": invalid syntax")

	// low mtu
<<<<<<< HEAD
	c.Settings["tun"] = map[string]any{"unsafe_routes": []any{map[string]any{"via": "127.0.0.1", "mtu": "499"}}}
	routes, err = parseUnsafeRoutes(c, n)
=======
	c.Settings["tun"] = map[interface{}]interface{}{"unsafe_routes": []interface{}{map[interface{}]interface{}{"via": "127.0.0.1", "mtu": "499"}}}
	routes, err = parseUnsafeRoutes(c, []netip.Prefix{n})
>>>>>>> 088af8ed
	assert.Nil(t, routes)
	require.EqualError(t, err, "entry 1.mtu in tun.unsafe_routes is below 500: 499")

	// bad install
<<<<<<< HEAD
	c.Settings["tun"] = map[string]any{"unsafe_routes": []any{map[string]any{"via": "127.0.0.1", "mtu": "9000", "route": "1.0.0.0/29", "install": "nope"}}}
	routes, err = parseUnsafeRoutes(c, n)
=======
	c.Settings["tun"] = map[interface{}]interface{}{"unsafe_routes": []interface{}{map[interface{}]interface{}{"via": "127.0.0.1", "mtu": "9000", "route": "1.0.0.0/29", "install": "nope"}}}
	routes, err = parseUnsafeRoutes(c, []netip.Prefix{n})
>>>>>>> 088af8ed
	assert.Nil(t, routes)
	require.EqualError(t, err, "entry 1.install in tun.unsafe_routes is not a boolean: strconv.ParseBool: parsing \"nope\": invalid syntax")

	// happy case
	c.Settings["tun"] = map[string]any{"unsafe_routes": []any{
		map[string]any{"via": "127.0.0.1", "mtu": "9000", "route": "1.0.0.0/29", "install": "t"},
		map[string]any{"via": "127.0.0.1", "mtu": "8000", "route": "1.0.0.1/32", "install": 0},
		map[string]any{"via": "127.0.0.1", "mtu": "1500", "metric": 1234, "route": "1.0.0.2/32", "install": 1},
		map[string]any{"via": "127.0.0.1", "mtu": "1500", "metric": 1234, "route": "1.0.0.2/32"},
	}}
	routes, err = parseUnsafeRoutes(c, []netip.Prefix{n})
	require.NoError(t, err)
	assert.Len(t, routes, 4)

	tested := 0
	for _, r := range routes {
		if r.MTU == 8000 {
			assert.Equal(t, "1.0.0.1/32", r.Cidr.String())
			assert.False(t, r.Install)
			tested++
		} else if r.MTU == 9000 {
			assert.Equal(t, 9000, r.MTU)
			assert.Equal(t, "1.0.0.0/29", r.Cidr.String())
			assert.True(t, r.Install)
			tested++
		} else {
			assert.Equal(t, 1500, r.MTU)
			assert.Equal(t, 1234, r.Metric)
			assert.Equal(t, "1.0.0.2/32", r.Cidr.String())
			assert.True(t, r.Install)
			tested++
		}
	}

	if tested != 4 {
		t.Fatal("Did not see all unsafe_routes")
	}
}

func Test_makeRouteTree(t *testing.T) {
	l := test.NewLogger()
	c := config.NewC(l)
	n, err := netip.ParsePrefix("10.0.0.0/24")
	require.NoError(t, err)

	c.Settings["tun"] = map[string]any{"unsafe_routes": []any{
		map[string]any{"via": "192.168.0.1", "route": "1.0.0.0/28"},
		map[string]any{"via": "192.168.0.2", "route": "1.0.0.1/32"},
	}}
	routes, err := parseUnsafeRoutes(c, []netip.Prefix{n})
	require.NoError(t, err)
	assert.Len(t, routes, 2)
	routeTree, err := makeRouteTree(l, routes, true)
	require.NoError(t, err)

	ip, err := netip.ParseAddr("1.0.0.2")
	require.NoError(t, err)
	r, ok := routeTree.Lookup(ip)
	assert.True(t, ok)

	nip, err := netip.ParseAddr("192.168.0.1")
	require.NoError(t, err)
	assert.Equal(t, nip, r)

	ip, err = netip.ParseAddr("1.0.0.1")
	require.NoError(t, err)
	r, ok = routeTree.Lookup(ip)
	assert.True(t, ok)

	nip, err = netip.ParseAddr("192.168.0.2")
	require.NoError(t, err)
	assert.Equal(t, nip, r)

	ip, err = netip.ParseAddr("1.1.0.1")
	require.NoError(t, err)
	r, ok = routeTree.Lookup(ip)
	assert.False(t, ok)
}<|MERGE_RESOLUTION|>--- conflicted
+++ resolved
@@ -23,118 +23,67 @@
 	assert.Empty(t, routes)
 
 	// not an array
-<<<<<<< HEAD
 	c.Settings["tun"] = map[string]any{"routes": "hi"}
-	routes, err = parseRoutes(c, n)
-=======
-	c.Settings["tun"] = map[interface{}]interface{}{"routes": "hi"}
-	routes, err = parseRoutes(c, []netip.Prefix{n})
->>>>>>> 088af8ed
+	routes, err = parseRoutes(c, []netip.Prefix{n})
 	assert.Nil(t, routes)
 	require.EqualError(t, err, "tun.routes is not an array")
 
 	// no routes
-<<<<<<< HEAD
-	c.Settings["tun"] = map[string]any{"routes": []any{}}
-	routes, err = parseRoutes(c, n)
-	assert.Nil(t, err)
-	assert.Len(t, routes, 0)
+	c.Settings["tun"] = map[string]any{"routes": []interface{}{}}
+	routes, err = parseRoutes(c, []netip.Prefix{n})
+	require.NoError(t, err)
+	assert.Empty(t, routes)
 
 	// weird route
-	c.Settings["tun"] = map[string]any{"routes": []any{"asdf"}}
-	routes, err = parseRoutes(c, n)
-=======
-	c.Settings["tun"] = map[interface{}]interface{}{"routes": []interface{}{}}
-	routes, err = parseRoutes(c, []netip.Prefix{n})
-	require.NoError(t, err)
-	assert.Empty(t, routes)
-
-	// weird route
-	c.Settings["tun"] = map[interface{}]interface{}{"routes": []interface{}{"asdf"}}
-	routes, err = parseRoutes(c, []netip.Prefix{n})
->>>>>>> 088af8ed
+	c.Settings["tun"] = map[string]any{"routes": []interface{}{"asdf"}}
+	routes, err = parseRoutes(c, []netip.Prefix{n})
 	assert.Nil(t, routes)
 	require.EqualError(t, err, "entry 1 in tun.routes is invalid")
 
 	// no mtu
-<<<<<<< HEAD
-	c.Settings["tun"] = map[string]any{"routes": []any{map[string]any{}}}
-	routes, err = parseRoutes(c, n)
-=======
-	c.Settings["tun"] = map[interface{}]interface{}{"routes": []interface{}{map[interface{}]interface{}{}}}
-	routes, err = parseRoutes(c, []netip.Prefix{n})
->>>>>>> 088af8ed
+	c.Settings["tun"] = map[string]any{"routes": []interface{}{map[string]any{}}}
+	routes, err = parseRoutes(c, []netip.Prefix{n})
 	assert.Nil(t, routes)
 	require.EqualError(t, err, "entry 1.mtu in tun.routes is not present")
 
 	// bad mtu
-<<<<<<< HEAD
-	c.Settings["tun"] = map[string]any{"routes": []any{map[string]any{"mtu": "nope"}}}
-	routes, err = parseRoutes(c, n)
-=======
-	c.Settings["tun"] = map[interface{}]interface{}{"routes": []interface{}{map[interface{}]interface{}{"mtu": "nope"}}}
-	routes, err = parseRoutes(c, []netip.Prefix{n})
->>>>>>> 088af8ed
+	c.Settings["tun"] = map[string]any{"routes": []interface{}{map[string]any{"mtu": "nope"}}}
+	routes, err = parseRoutes(c, []netip.Prefix{n})
 	assert.Nil(t, routes)
 	require.EqualError(t, err, "entry 1.mtu in tun.routes is not an integer: strconv.Atoi: parsing \"nope\": invalid syntax")
 
 	// low mtu
-<<<<<<< HEAD
-	c.Settings["tun"] = map[string]any{"routes": []any{map[string]any{"mtu": "499"}}}
-	routes, err = parseRoutes(c, n)
-=======
-	c.Settings["tun"] = map[interface{}]interface{}{"routes": []interface{}{map[interface{}]interface{}{"mtu": "499"}}}
-	routes, err = parseRoutes(c, []netip.Prefix{n})
->>>>>>> 088af8ed
+	c.Settings["tun"] = map[string]any{"routes": []interface{}{map[string]any{"mtu": "499"}}}
+	routes, err = parseRoutes(c, []netip.Prefix{n})
 	assert.Nil(t, routes)
 	require.EqualError(t, err, "entry 1.mtu in tun.routes is below 500: 499")
 
 	// missing route
-<<<<<<< HEAD
-	c.Settings["tun"] = map[string]any{"routes": []any{map[string]any{"mtu": "500"}}}
-	routes, err = parseRoutes(c, n)
-=======
-	c.Settings["tun"] = map[interface{}]interface{}{"routes": []interface{}{map[interface{}]interface{}{"mtu": "500"}}}
-	routes, err = parseRoutes(c, []netip.Prefix{n})
->>>>>>> 088af8ed
+	c.Settings["tun"] = map[string]any{"routes": []interface{}{map[string]any{"mtu": "500"}}}
+	routes, err = parseRoutes(c, []netip.Prefix{n})
 	assert.Nil(t, routes)
 	require.EqualError(t, err, "entry 1.route in tun.routes is not present")
 
 	// unparsable route
-<<<<<<< HEAD
-	c.Settings["tun"] = map[string]any{"routes": []any{map[string]any{"mtu": "500", "route": "nope"}}}
-	routes, err = parseRoutes(c, n)
-=======
-	c.Settings["tun"] = map[interface{}]interface{}{"routes": []interface{}{map[interface{}]interface{}{"mtu": "500", "route": "nope"}}}
-	routes, err = parseRoutes(c, []netip.Prefix{n})
->>>>>>> 088af8ed
+	c.Settings["tun"] = map[string]any{"routes": []interface{}{map[string]any{"mtu": "500", "route": "nope"}}}
+	routes, err = parseRoutes(c, []netip.Prefix{n})
 	assert.Nil(t, routes)
 	require.EqualError(t, err, "entry 1.route in tun.routes failed to parse: netip.ParsePrefix(\"nope\"): no '/'")
 
 	// below network range
-<<<<<<< HEAD
-	c.Settings["tun"] = map[string]any{"routes": []any{map[string]any{"mtu": "500", "route": "1.0.0.0/8"}}}
-	routes, err = parseRoutes(c, n)
-=======
-	c.Settings["tun"] = map[interface{}]interface{}{"routes": []interface{}{map[interface{}]interface{}{"mtu": "500", "route": "1.0.0.0/8"}}}
-	routes, err = parseRoutes(c, []netip.Prefix{n})
->>>>>>> 088af8ed
+	c.Settings["tun"] = map[string]any{"routes": []interface{}{map[string]any{"mtu": "500", "route": "1.0.0.0/8"}}}
+	routes, err = parseRoutes(c, []netip.Prefix{n})
 	assert.Nil(t, routes)
 	require.EqualError(t, err, "entry 1.route in tun.routes is not contained within the configured vpn networks; route: 1.0.0.0/8, networks: [10.0.0.0/24]")
 
 	// above network range
-<<<<<<< HEAD
-	c.Settings["tun"] = map[string]any{"routes": []any{map[string]any{"mtu": "500", "route": "10.0.1.0/24"}}}
-	routes, err = parseRoutes(c, n)
-=======
-	c.Settings["tun"] = map[interface{}]interface{}{"routes": []interface{}{map[interface{}]interface{}{"mtu": "500", "route": "10.0.1.0/24"}}}
-	routes, err = parseRoutes(c, []netip.Prefix{n})
->>>>>>> 088af8ed
+	c.Settings["tun"] = map[string]any{"routes": []interface{}{map[string]any{"mtu": "500", "route": "10.0.1.0/24"}}}
+	routes, err = parseRoutes(c, []netip.Prefix{n})
 	assert.Nil(t, routes)
 	require.EqualError(t, err, "entry 1.route in tun.routes is not contained within the configured vpn networks; route: 10.0.1.0/24, networks: [10.0.0.0/24]")
 
 	// Not in multiple ranges
-	c.Settings["tun"] = map[interface{}]interface{}{"routes": []interface{}{map[interface{}]interface{}{"mtu": "500", "route": "192.0.0.0/24"}}}
+	c.Settings["tun"] = map[string]any{"routes": []interface{}{map[string]any{"mtu": "500", "route": "192.0.0.0/24"}}}
 	routes, err = parseRoutes(c, []netip.Prefix{n, netip.MustParsePrefix("192.1.0.0/24")})
 	assert.Nil(t, routes)
 	require.EqualError(t, err, "entry 1.route in tun.routes is not contained within the configured vpn networks; route: 192.0.0.0/24, networks: [10.0.0.0/24 192.1.0.0/24]")
@@ -179,47 +128,26 @@
 	assert.Empty(t, routes)
 
 	// not an array
-<<<<<<< HEAD
 	c.Settings["tun"] = map[string]any{"unsafe_routes": "hi"}
-	routes, err = parseUnsafeRoutes(c, n)
-=======
-	c.Settings["tun"] = map[interface{}]interface{}{"unsafe_routes": "hi"}
-	routes, err = parseUnsafeRoutes(c, []netip.Prefix{n})
->>>>>>> 088af8ed
+	routes, err = parseUnsafeRoutes(c, []netip.Prefix{n})
 	assert.Nil(t, routes)
 	require.EqualError(t, err, "tun.unsafe_routes is not an array")
 
 	// no routes
-<<<<<<< HEAD
-	c.Settings["tun"] = map[string]any{"unsafe_routes": []any{}}
-	routes, err = parseUnsafeRoutes(c, n)
-	assert.Nil(t, err)
-	assert.Len(t, routes, 0)
+	c.Settings["tun"] = map[string]any{"unsafe_routes": []interface{}{}}
+	routes, err = parseUnsafeRoutes(c, []netip.Prefix{n})
+	require.NoError(t, err)
+	assert.Empty(t, routes)
 
 	// weird route
-	c.Settings["tun"] = map[string]any{"unsafe_routes": []any{"asdf"}}
-	routes, err = parseUnsafeRoutes(c, n)
-=======
-	c.Settings["tun"] = map[interface{}]interface{}{"unsafe_routes": []interface{}{}}
-	routes, err = parseUnsafeRoutes(c, []netip.Prefix{n})
-	require.NoError(t, err)
-	assert.Empty(t, routes)
-
-	// weird route
-	c.Settings["tun"] = map[interface{}]interface{}{"unsafe_routes": []interface{}{"asdf"}}
-	routes, err = parseUnsafeRoutes(c, []netip.Prefix{n})
->>>>>>> 088af8ed
+	c.Settings["tun"] = map[string]any{"unsafe_routes": []interface{}{"asdf"}}
+	routes, err = parseUnsafeRoutes(c, []netip.Prefix{n})
 	assert.Nil(t, routes)
 	require.EqualError(t, err, "entry 1 in tun.unsafe_routes is invalid")
 
 	// no via
-<<<<<<< HEAD
-	c.Settings["tun"] = map[string]any{"unsafe_routes": []any{map[string]any{}}}
-	routes, err = parseUnsafeRoutes(c, n)
-=======
-	c.Settings["tun"] = map[interface{}]interface{}{"unsafe_routes": []interface{}{map[interface{}]interface{}{}}}
-	routes, err = parseUnsafeRoutes(c, []netip.Prefix{n})
->>>>>>> 088af8ed
+	c.Settings["tun"] = map[string]any{"unsafe_routes": []interface{}{map[string]any{}}}
+	routes, err = parseUnsafeRoutes(c, []netip.Prefix{n})
 	assert.Nil(t, routes)
 	require.EqualError(t, err, "entry 1.via in tun.unsafe_routes is not present")
 
@@ -227,124 +155,69 @@
 	for _, invalidValue := range []any{
 		127, false, nil, 1.0, []string{"1", "2"},
 	} {
-<<<<<<< HEAD
-		c.Settings["tun"] = map[string]any{"unsafe_routes": []any{map[string]any{"via": invalidValue}}}
-		routes, err = parseUnsafeRoutes(c, n)
-=======
-		c.Settings["tun"] = map[interface{}]interface{}{"unsafe_routes": []interface{}{map[interface{}]interface{}{"via": invalidValue}}}
+		c.Settings["tun"] = map[string]any{"unsafe_routes": []interface{}{map[string]any{"via": invalidValue}}}
 		routes, err = parseUnsafeRoutes(c, []netip.Prefix{n})
->>>>>>> 088af8ed
 		assert.Nil(t, routes)
 		require.EqualError(t, err, fmt.Sprintf("entry 1.via in tun.unsafe_routes is not a string: found %T", invalidValue))
 	}
 
 	// unparsable via
-<<<<<<< HEAD
-	c.Settings["tun"] = map[string]any{"unsafe_routes": []any{map[string]any{"mtu": "500", "via": "nope"}}}
-	routes, err = parseUnsafeRoutes(c, n)
-=======
-	c.Settings["tun"] = map[interface{}]interface{}{"unsafe_routes": []interface{}{map[interface{}]interface{}{"mtu": "500", "via": "nope"}}}
-	routes, err = parseUnsafeRoutes(c, []netip.Prefix{n})
->>>>>>> 088af8ed
+	c.Settings["tun"] = map[string]any{"unsafe_routes": []interface{}{map[string]any{"mtu": "500", "via": "nope"}}}
+	routes, err = parseUnsafeRoutes(c, []netip.Prefix{n})
 	assert.Nil(t, routes)
 	require.EqualError(t, err, "entry 1.via in tun.unsafe_routes failed to parse address: ParseAddr(\"nope\"): unable to parse IP")
 
 	// missing route
-<<<<<<< HEAD
-	c.Settings["tun"] = map[string]any{"unsafe_routes": []any{map[string]any{"via": "127.0.0.1", "mtu": "500"}}}
-	routes, err = parseUnsafeRoutes(c, n)
-=======
-	c.Settings["tun"] = map[interface{}]interface{}{"unsafe_routes": []interface{}{map[interface{}]interface{}{"via": "127.0.0.1", "mtu": "500"}}}
-	routes, err = parseUnsafeRoutes(c, []netip.Prefix{n})
->>>>>>> 088af8ed
+	c.Settings["tun"] = map[string]any{"unsafe_routes": []interface{}{map[string]any{"via": "127.0.0.1", "mtu": "500"}}}
+	routes, err = parseUnsafeRoutes(c, []netip.Prefix{n})
 	assert.Nil(t, routes)
 	require.EqualError(t, err, "entry 1.route in tun.unsafe_routes is not present")
 
 	// unparsable route
-<<<<<<< HEAD
-	c.Settings["tun"] = map[string]any{"unsafe_routes": []any{map[string]any{"via": "127.0.0.1", "mtu": "500", "route": "nope"}}}
-	routes, err = parseUnsafeRoutes(c, n)
-=======
-	c.Settings["tun"] = map[interface{}]interface{}{"unsafe_routes": []interface{}{map[interface{}]interface{}{"via": "127.0.0.1", "mtu": "500", "route": "nope"}}}
-	routes, err = parseUnsafeRoutes(c, []netip.Prefix{n})
->>>>>>> 088af8ed
+	c.Settings["tun"] = map[string]any{"unsafe_routes": []interface{}{map[string]any{"via": "127.0.0.1", "mtu": "500", "route": "nope"}}}
+	routes, err = parseUnsafeRoutes(c, []netip.Prefix{n})
 	assert.Nil(t, routes)
 	require.EqualError(t, err, "entry 1.route in tun.unsafe_routes failed to parse: netip.ParsePrefix(\"nope\"): no '/'")
 
 	// within network range
-<<<<<<< HEAD
-	c.Settings["tun"] = map[string]any{"unsafe_routes": []any{map[string]any{"via": "127.0.0.1", "route": "10.0.0.0/24"}}}
-	routes, err = parseUnsafeRoutes(c, n)
-=======
-	c.Settings["tun"] = map[interface{}]interface{}{"unsafe_routes": []interface{}{map[interface{}]interface{}{"via": "127.0.0.1", "route": "10.0.0.0/24"}}}
-	routes, err = parseUnsafeRoutes(c, []netip.Prefix{n})
->>>>>>> 088af8ed
+	c.Settings["tun"] = map[string]any{"unsafe_routes": []interface{}{map[string]any{"via": "127.0.0.1", "route": "10.0.0.0/24"}}}
+	routes, err = parseUnsafeRoutes(c, []netip.Prefix{n})
 	assert.Nil(t, routes)
 	require.EqualError(t, err, "entry 1.route in tun.unsafe_routes is contained within the configured vpn networks; route: 10.0.0.0/24, network: 10.0.0.0/24")
 
 	// below network range
-<<<<<<< HEAD
-	c.Settings["tun"] = map[string]any{"unsafe_routes": []any{map[string]any{"via": "127.0.0.1", "route": "1.0.0.0/8"}}}
-	routes, err = parseUnsafeRoutes(c, n)
-=======
-	c.Settings["tun"] = map[interface{}]interface{}{"unsafe_routes": []interface{}{map[interface{}]interface{}{"via": "127.0.0.1", "route": "1.0.0.0/8"}}}
-	routes, err = parseUnsafeRoutes(c, []netip.Prefix{n})
->>>>>>> 088af8ed
+	c.Settings["tun"] = map[string]any{"unsafe_routes": []interface{}{map[string]any{"via": "127.0.0.1", "route": "1.0.0.0/8"}}}
+	routes, err = parseUnsafeRoutes(c, []netip.Prefix{n})
 	assert.Len(t, routes, 1)
 	require.NoError(t, err)
 
 	// above network range
-<<<<<<< HEAD
-	c.Settings["tun"] = map[string]any{"unsafe_routes": []any{map[string]any{"via": "127.0.0.1", "route": "10.0.1.0/24"}}}
-	routes, err = parseUnsafeRoutes(c, n)
-=======
-	c.Settings["tun"] = map[interface{}]interface{}{"unsafe_routes": []interface{}{map[interface{}]interface{}{"via": "127.0.0.1", "route": "10.0.1.0/24"}}}
-	routes, err = parseUnsafeRoutes(c, []netip.Prefix{n})
->>>>>>> 088af8ed
+	c.Settings["tun"] = map[string]any{"unsafe_routes": []interface{}{map[string]any{"via": "127.0.0.1", "route": "10.0.1.0/24"}}}
+	routes, err = parseUnsafeRoutes(c, []netip.Prefix{n})
 	assert.Len(t, routes, 1)
 	require.NoError(t, err)
 
 	// no mtu
-<<<<<<< HEAD
-	c.Settings["tun"] = map[string]any{"unsafe_routes": []any{map[string]any{"via": "127.0.0.1", "route": "1.0.0.0/8"}}}
-	routes, err = parseUnsafeRoutes(c, n)
-=======
-	c.Settings["tun"] = map[interface{}]interface{}{"unsafe_routes": []interface{}{map[interface{}]interface{}{"via": "127.0.0.1", "route": "1.0.0.0/8"}}}
-	routes, err = parseUnsafeRoutes(c, []netip.Prefix{n})
->>>>>>> 088af8ed
+	c.Settings["tun"] = map[string]any{"unsafe_routes": []interface{}{map[string]any{"via": "127.0.0.1", "route": "1.0.0.0/8"}}}
+	routes, err = parseUnsafeRoutes(c, []netip.Prefix{n})
 	assert.Len(t, routes, 1)
 	assert.Equal(t, 0, routes[0].MTU)
 
 	// bad mtu
-<<<<<<< HEAD
-	c.Settings["tun"] = map[string]any{"unsafe_routes": []any{map[string]any{"via": "127.0.0.1", "mtu": "nope"}}}
-	routes, err = parseUnsafeRoutes(c, n)
-=======
-	c.Settings["tun"] = map[interface{}]interface{}{"unsafe_routes": []interface{}{map[interface{}]interface{}{"via": "127.0.0.1", "mtu": "nope"}}}
-	routes, err = parseUnsafeRoutes(c, []netip.Prefix{n})
->>>>>>> 088af8ed
+	c.Settings["tun"] = map[string]any{"unsafe_routes": []interface{}{map[string]any{"via": "127.0.0.1", "mtu": "nope"}}}
+	routes, err = parseUnsafeRoutes(c, []netip.Prefix{n})
 	assert.Nil(t, routes)
 	require.EqualError(t, err, "entry 1.mtu in tun.unsafe_routes is not an integer: strconv.Atoi: parsing \"nope\": invalid syntax")
 
 	// low mtu
-<<<<<<< HEAD
-	c.Settings["tun"] = map[string]any{"unsafe_routes": []any{map[string]any{"via": "127.0.0.1", "mtu": "499"}}}
-	routes, err = parseUnsafeRoutes(c, n)
-=======
-	c.Settings["tun"] = map[interface{}]interface{}{"unsafe_routes": []interface{}{map[interface{}]interface{}{"via": "127.0.0.1", "mtu": "499"}}}
-	routes, err = parseUnsafeRoutes(c, []netip.Prefix{n})
->>>>>>> 088af8ed
+	c.Settings["tun"] = map[string]any{"unsafe_routes": []interface{}{map[string]any{"via": "127.0.0.1", "mtu": "499"}}}
+	routes, err = parseUnsafeRoutes(c, []netip.Prefix{n})
 	assert.Nil(t, routes)
 	require.EqualError(t, err, "entry 1.mtu in tun.unsafe_routes is below 500: 499")
 
 	// bad install
-<<<<<<< HEAD
-	c.Settings["tun"] = map[string]any{"unsafe_routes": []any{map[string]any{"via": "127.0.0.1", "mtu": "9000", "route": "1.0.0.0/29", "install": "nope"}}}
-	routes, err = parseUnsafeRoutes(c, n)
-=======
-	c.Settings["tun"] = map[interface{}]interface{}{"unsafe_routes": []interface{}{map[interface{}]interface{}{"via": "127.0.0.1", "mtu": "9000", "route": "1.0.0.0/29", "install": "nope"}}}
-	routes, err = parseUnsafeRoutes(c, []netip.Prefix{n})
->>>>>>> 088af8ed
+	c.Settings["tun"] = map[string]any{"unsafe_routes": []interface{}{map[string]any{"via": "127.0.0.1", "mtu": "9000", "route": "1.0.0.0/29", "install": "nope"}}}
+	routes, err = parseUnsafeRoutes(c, []netip.Prefix{n})
 	assert.Nil(t, routes)
 	require.EqualError(t, err, "entry 1.install in tun.unsafe_routes is not a boolean: strconv.ParseBool: parsing \"nope\": invalid syntax")
 
