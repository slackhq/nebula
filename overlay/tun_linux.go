--- conflicted
+++ resolved
@@ -674,7 +674,6 @@
 	return gateways
 }
 
-<<<<<<< HEAD
 func getGatewayAddr(gw net.IP, via netlink.Destination) (netip.Addr, bool) {
 	// Try to use the old RTA_GATEWAY first
 	gwAddr, ok := netip.AddrFromSlice(gw)
@@ -694,8 +693,6 @@
 	return netip.Addr{}, false
 }
 
-=======
->>>>>>> 3583a3f7
 func (t *tun) updateRoutes(r netlink.RouteUpdate) {
 	gateways := t.getGatewaysFromRoute(&r.Route)
 	if len(gateways) == 0 {
