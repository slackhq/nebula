--- conflicted
+++ resolved
@@ -8,11 +8,8 @@
 	"github.com/gaissmai/bart"
 	"github.com/sirupsen/logrus"
 	"github.com/slackhq/nebula/config"
-<<<<<<< HEAD
+	"github.com/slackhq/nebula/routing"
 	"gvisor.dev/gvisor/pkg/buffer"
-=======
-	"github.com/slackhq/nebula/routing"
->>>>>>> 061e7330
 )
 
 func NewUserDeviceFromConfig(c *config.C, l *logrus.Logger, vpnNetworks []netip.Prefix, routines int) (Device, error) {
@@ -60,33 +57,25 @@
 	outboundChannel chan *buffer.View
 	inboundChannel  chan *buffer.View
 
-	routeTree atomic.Pointer[bart.Table[netip.Addr]]
+	routeTree atomic.Pointer[bart.Table[routing.Gateways]]
 }
 
 func (d *UserDevice) Activate() error {
 	return nil
 }
-<<<<<<< HEAD
+
 func (d *UserDevice) Networks() []netip.Prefix { return d.vpnNetworks }
 func (d *UserDevice) Name() string             { return "faketun0" }
-func (d *UserDevice) RouteFor(ip netip.Addr) netip.Addr {
+func (d *UserDevice) RoutesFor(ip netip.Addr) routing.Gateways {
 	ptr := d.routeTree.Load()
 	if ptr != nil {
 		r, _ := d.routeTree.Load().Lookup(ip)
 		return r
 	} else {
-		return ip
+		return routing.Gateways{routing.NewGateway(ip, 1)}
 	}
 }
-=======
 
-func (d *UserDevice) Networks() []netip.Prefix { return d.vpnNetworks }
-func (d *UserDevice) Name() string             { return "faketun0" }
-func (d *UserDevice) RoutesFor(ip netip.Addr) routing.Gateways {
-	return routing.Gateways{routing.NewGateway(ip, 1)}
-}
-
->>>>>>> 061e7330
 func (d *UserDevice) NewMultiQueueReader() (io.ReadWriteCloser, error) {
 	return d, nil
 }
