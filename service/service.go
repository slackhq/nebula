--- conflicted
+++ resolved
@@ -10,9 +10,11 @@
 	"math"
 	"net"
 	"net/netip"
+	"os"
 	"strings"
 	"sync"
 
+	"github.com/sirupsen/logrus"
 	"github.com/slackhq/nebula"
 	"github.com/slackhq/nebula/overlay"
 	"github.com/slackhq/nebula/util"
@@ -46,21 +48,13 @@
 	}
 }
 
-<<<<<<< HEAD
-func New(config *config.C, logger *logrus.Logger) (*Service, error) {
-	control, err := nebula.Main(config, false, "custom-app", logger, overlay.NewUserDeviceFromConfig)
-	if err != nil {
-		return nil, err
-	}
-=======
 func New(control *nebula.Control) (*Service, error) {
->>>>>>> 061e7330
 	control.Start()
 
 	ctx := control.Context()
 	eg, ctx := errgroup.WithContext(ctx)
 	s := Service{
-		l:       logger,
+		l:       control.GetLogger(),
 		eg:      eg,
 		control: control,
 	}
