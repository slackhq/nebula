//go:build !android && !e2e_testing
// +build !android,!e2e_testing

package udp

import (
	"encoding/binary"
	"fmt"
	"net"
	"net/netip"
	"sync"
	"sync/atomic"
	"syscall"
	"unsafe"

	"github.com/rcrowley/go-metrics"
	"github.com/sirupsen/logrus"
	"github.com/slackhq/nebula/config"
	"golang.org/x/sys/unix"
)

type StdConn struct {
	sysFd  int
	closed atomic.Bool
	wg     *sync.WaitGroup
	isV4   bool
	l      *logrus.Logger
	batch  int
}

func maybeIPV4(ip net.IP) (net.IP, bool) {
	ip4 := ip.To4()
	if ip4 != nil {
		return ip4, true
	}
	return ip, false
}

func NewListener(l *logrus.Logger, ip netip.Addr, port int, multi bool, batch int) (Conn, error) {
	af := unix.AF_INET6
	if ip.Is4() {
		af = unix.AF_INET
	}
	syscall.ForkLock.RLock()
	fd, err := unix.Socket(af, unix.SOCK_DGRAM, unix.IPPROTO_UDP)
	if err == nil {
		unix.CloseOnExec(fd)
	}
	syscall.ForkLock.RUnlock()

	if err != nil {
		unix.Close(fd)
		return nil, fmt.Errorf("unable to open socket: %s", err)
	}

	if multi {
		if err = unix.SetsockoptInt(fd, unix.SOL_SOCKET, unix.SO_REUSEPORT, 1); err != nil {
			return nil, fmt.Errorf("unable to set SO_REUSEPORT: %s", err)
		}
	}

	var sa unix.Sockaddr
	if ip.Is4() {
		sa4 := &unix.SockaddrInet4{Port: port}
		sa4.Addr = ip.As4()
		sa = sa4
	} else {
		sa6 := &unix.SockaddrInet6{Port: port}
		sa6.Addr = ip.As16()
		sa = sa6
	}
	if err = unix.Bind(fd, sa); err != nil {
		return nil, fmt.Errorf("unable to bind to socket: %s", err)
	}

<<<<<<< HEAD
	//TODO: this may be useful for forcing threads into specific cores
	//unix.SetsockoptInt(fd, unix.SOL_SOCKET, unix.SO_INCOMING_CPU, x)
	//v, err := unix.GetsockoptInt(fd, unix.SOL_SOCKET, unix.SO_INCOMING_CPU)
	//l.Println(v, err)

	return &StdConn{
		sysFd:  fd,
		closed: atomic.Bool{},
		wg:     &sync.WaitGroup{},
		isV4:   ip.Is4(),
		l:      l,
		batch:  batch,
	}, err
=======
	return &StdConn{sysFd: fd, isV4: ip.Is4(), l: l, batch: batch}, err
>>>>>>> 096179a8
}

func (u *StdConn) Rebind() error {
	return nil
}

func (u *StdConn) SetRecvBuffer(n int) error {
	return unix.SetsockoptInt(u.sysFd, unix.SOL_SOCKET, unix.SO_RCVBUFFORCE, n)
}

func (u *StdConn) SetSendBuffer(n int) error {
	return unix.SetsockoptInt(u.sysFd, unix.SOL_SOCKET, unix.SO_SNDBUFFORCE, n)
}

func (u *StdConn) GetRecvBuffer() (int, error) {
	return unix.GetsockoptInt(int(u.sysFd), unix.SOL_SOCKET, unix.SO_RCVBUF)
}

func (u *StdConn) GetSendBuffer() (int, error) {
	return unix.GetsockoptInt(int(u.sysFd), unix.SOL_SOCKET, unix.SO_SNDBUF)
}

func (u *StdConn) LocalAddr() (netip.AddrPort, error) {
	sa, err := unix.Getsockname(u.sysFd)
	if err != nil {
		return netip.AddrPort{}, err
	}

	switch sa := sa.(type) {
	case *unix.SockaddrInet4:
		return netip.AddrPortFrom(netip.AddrFrom4(sa.Addr), uint16(sa.Port)), nil

	case *unix.SockaddrInet6:
		return netip.AddrPortFrom(netip.AddrFrom16(sa.Addr), uint16(sa.Port)), nil

	default:
		return netip.AddrPort{}, fmt.Errorf("unsupported sock type: %T", sa)
	}
}

<<<<<<< HEAD
func (u *StdConn) ListenOut(r EncReader, lhf LightHouseHandlerFunc, cache *firewall.ConntrackCacheTicker, q int) {

	u.wg.Add(1)
	defer func() {
		u.wg.Done()
	}()
	if u.closed.Load() {
		return
	}

	plaintext := make([]byte, MTU)
	h := &header.H{}
	fwPacket := &firewall.Packet{}
=======
func (u *StdConn) ListenOut(r EncReader) {
>>>>>>> 096179a8
	var ip netip.Addr

	msgs, buffers, names := u.PrepareRawMessages(u.batch)
	read := u.ReadMulti
	if u.batch == 1 {
		read = u.ReadSingle
	}

	for {
		n, err := read(msgs)
		if err != nil {
			u.l.WithError(err).Debug("udp socket is closed, exiting read loop")
			return
		}

<<<<<<< HEAD
		if u.closed.Load() {
			u.l.Debug("flag for closing connection is set, exiting read loop")
			return
		}

		//metric.Update(int64(n))
=======
>>>>>>> 096179a8
		for i := 0; i < n; i++ {
			// Its ok to skip the ok check here, the slicing is the only error that can occur and it will panic
			if u.isV4 {
				ip, _ = netip.AddrFromSlice(names[i][4:8])
			} else {
				ip, _ = netip.AddrFromSlice(names[i][8:24])
			}
			r(netip.AddrPortFrom(ip.Unmap(), binary.BigEndian.Uint16(names[i][2:4])), buffers[i][:msgs[i].Len])
		}
	}
}

func (u *StdConn) ReadSingle(msgs []rawMessage) (int, error) {
	for {
		n, _, err := unix.Syscall6(
			unix.SYS_RECVMSG,
			uintptr(u.sysFd),
			uintptr(unsafe.Pointer(&(msgs[0].Hdr))),
			0,
			0,
			0,
			0,
		)

		if err != 0 {
			return 0, &net.OpError{Op: "recvmsg", Err: err}
		}

		msgs[0].Len = uint32(n)
		return 1, nil
	}
}

func (u *StdConn) ReadMulti(msgs []rawMessage) (int, error) {
	for {
		n, _, err := unix.Syscall6(
			unix.SYS_RECVMMSG,
			uintptr(u.sysFd),
			uintptr(unsafe.Pointer(&msgs[0])),
			uintptr(len(msgs)),
			unix.MSG_WAITFORONE,
			0,
			0,
		)

		if err != 0 {
			return 0, &net.OpError{Op: "recvmmsg", Err: err}
		}

		return int(n), nil
	}
}

func (u *StdConn) WriteTo(b []byte, ip netip.AddrPort) error {
	if u.isV4 {
		return u.writeTo4(b, ip)
	}
	return u.writeTo6(b, ip)
}

func (u *StdConn) writeTo6(b []byte, ip netip.AddrPort) error {
	var rsa unix.RawSockaddrInet6
	rsa.Family = unix.AF_INET6
	rsa.Addr = ip.Addr().As16()
	binary.BigEndian.PutUint16((*[2]byte)(unsafe.Pointer(&rsa.Port))[:], ip.Port())

	for {
		_, _, err := unix.Syscall6(
			unix.SYS_SENDTO,
			uintptr(u.sysFd),
			uintptr(unsafe.Pointer(&b[0])),
			uintptr(len(b)),
			uintptr(0),
			uintptr(unsafe.Pointer(&rsa)),
			uintptr(unix.SizeofSockaddrInet6),
		)

		if err != 0 {
			return &net.OpError{Op: "sendto", Err: err}
		}

		return nil
	}
}

func (u *StdConn) writeTo4(b []byte, ip netip.AddrPort) error {
	if !ip.Addr().Is4() {
		return fmt.Errorf("Listener is IPv4, but writing to IPv6 remote")
	}

	var rsa unix.RawSockaddrInet4
	rsa.Family = unix.AF_INET
	rsa.Addr = ip.Addr().As4()
	binary.BigEndian.PutUint16((*[2]byte)(unsafe.Pointer(&rsa.Port))[:], ip.Port())

	for {
		_, _, err := unix.Syscall6(
			unix.SYS_SENDTO,
			uintptr(u.sysFd),
			uintptr(unsafe.Pointer(&b[0])),
			uintptr(len(b)),
			uintptr(0),
			uintptr(unsafe.Pointer(&rsa)),
			uintptr(unix.SizeofSockaddrInet4),
		)

		if err != 0 {
			return &net.OpError{Op: "sendto", Err: err}
		}

		return nil
	}
}

func (u *StdConn) ReloadConfig(c *config.C) {
	b := c.GetInt("listen.read_buffer", 0)
	if b > 0 {
		err := u.SetRecvBuffer(b)
		if err == nil {
			s, err := u.GetRecvBuffer()
			if err == nil {
				u.l.WithField("size", s).Info("listen.read_buffer was set")
			} else {
				u.l.WithError(err).Warn("Failed to get listen.read_buffer")
			}
		} else {
			u.l.WithError(err).Error("Failed to set listen.read_buffer")
		}
	}

	b = c.GetInt("listen.write_buffer", 0)
	if b > 0 {
		err := u.SetSendBuffer(b)
		if err == nil {
			s, err := u.GetSendBuffer()
			if err == nil {
				u.l.WithField("size", s).Info("listen.write_buffer was set")
			} else {
				u.l.WithError(err).Warn("Failed to get listen.write_buffer")
			}
		} else {
			u.l.WithError(err).Error("Failed to set listen.write_buffer")
		}
	}
}

func (u *StdConn) getMemInfo(meminfo *[unix.SK_MEMINFO_VARS]uint32) error {
	var vallen uint32 = 4 * unix.SK_MEMINFO_VARS
	_, _, err := unix.Syscall6(unix.SYS_GETSOCKOPT, uintptr(u.sysFd), uintptr(unix.SOL_SOCKET), uintptr(unix.SO_MEMINFO), uintptr(unsafe.Pointer(meminfo)), uintptr(unsafe.Pointer(&vallen)), 0)
	if err != 0 {
		return err
	}
	return nil
}

func (u *StdConn) Close() error {
<<<<<<< HEAD
	if !u.closed.CompareAndSwap(false, true) {
		// already closed by e.g. other thread
		return nil
	}
	err := syscall.Shutdown(u.sysFd, syscall.SHUT_RDWR)
	if err != nil {
		errno, ok := err.(syscall.Errno)
		// connection might have been terminated by remote before
		wasDisconnected := ok && (errno == syscall.ENOTCONN)
		if !wasDisconnected {
			panic(fmt.Sprintf("error while shutdown of UDP socket: %v", err))
		}
	}
	u.wg.Wait()
=======
>>>>>>> 096179a8
	return syscall.Close(u.sysFd)
}

func NewUDPStatsEmitter(udpConns []Conn) func() {
	// Check if our kernel supports SO_MEMINFO before registering the gauges
	var udpGauges [][unix.SK_MEMINFO_VARS]metrics.Gauge
	var meminfo [unix.SK_MEMINFO_VARS]uint32
	if err := udpConns[0].(*StdConn).getMemInfo(&meminfo); err == nil {
		udpGauges = make([][unix.SK_MEMINFO_VARS]metrics.Gauge, len(udpConns))
		for i := range udpConns {
			udpGauges[i] = [unix.SK_MEMINFO_VARS]metrics.Gauge{
				metrics.GetOrRegisterGauge(fmt.Sprintf("udp.%d.rmem_alloc", i), nil),
				metrics.GetOrRegisterGauge(fmt.Sprintf("udp.%d.rcvbuf", i), nil),
				metrics.GetOrRegisterGauge(fmt.Sprintf("udp.%d.wmem_alloc", i), nil),
				metrics.GetOrRegisterGauge(fmt.Sprintf("udp.%d.sndbuf", i), nil),
				metrics.GetOrRegisterGauge(fmt.Sprintf("udp.%d.fwd_alloc", i), nil),
				metrics.GetOrRegisterGauge(fmt.Sprintf("udp.%d.wmem_queued", i), nil),
				metrics.GetOrRegisterGauge(fmt.Sprintf("udp.%d.optmem", i), nil),
				metrics.GetOrRegisterGauge(fmt.Sprintf("udp.%d.backlog", i), nil),
				metrics.GetOrRegisterGauge(fmt.Sprintf("udp.%d.drops", i), nil),
			}
		}
	}

	return func() {
		for i, gauges := range udpGauges {
			if err := udpConns[i].(*StdConn).getMemInfo(&meminfo); err == nil {
				for j := 0; j < unix.SK_MEMINFO_VARS; j++ {
					gauges[j].Update(int64(meminfo[j]))
				}
			}
		}
	}
}<|MERGE_RESOLUTION|>--- conflicted
+++ resolved
@@ -73,12 +73,6 @@
 		return nil, fmt.Errorf("unable to bind to socket: %s", err)
 	}
 
-<<<<<<< HEAD
-	//TODO: this may be useful for forcing threads into specific cores
-	//unix.SetsockoptInt(fd, unix.SOL_SOCKET, unix.SO_INCOMING_CPU, x)
-	//v, err := unix.GetsockoptInt(fd, unix.SOL_SOCKET, unix.SO_INCOMING_CPU)
-	//l.Println(v, err)
-
 	return &StdConn{
 		sysFd:  fd,
 		closed: atomic.Bool{},
@@ -87,9 +81,6 @@
 		l:      l,
 		batch:  batch,
 	}, err
-=======
-	return &StdConn{sysFd: fd, isV4: ip.Is4(), l: l, batch: batch}, err
->>>>>>> 096179a8
 }
 
 func (u *StdConn) Rebind() error {
@@ -130,8 +121,7 @@
 	}
 }
 
-<<<<<<< HEAD
-func (u *StdConn) ListenOut(r EncReader, lhf LightHouseHandlerFunc, cache *firewall.ConntrackCacheTicker, q int) {
+func (u *StdConn) ListenOut(r EncReader) {
 
 	u.wg.Add(1)
 	defer func() {
@@ -140,13 +130,6 @@
 	if u.closed.Load() {
 		return
 	}
-
-	plaintext := make([]byte, MTU)
-	h := &header.H{}
-	fwPacket := &firewall.Packet{}
-=======
-func (u *StdConn) ListenOut(r EncReader) {
->>>>>>> 096179a8
 	var ip netip.Addr
 
 	msgs, buffers, names := u.PrepareRawMessages(u.batch)
@@ -162,15 +145,11 @@
 			return
 		}
 
-<<<<<<< HEAD
 		if u.closed.Load() {
 			u.l.Debug("flag for closing connection is set, exiting read loop")
 			return
 		}
 
-		//metric.Update(int64(n))
-=======
->>>>>>> 096179a8
 		for i := 0; i < n; i++ {
 			// Its ok to skip the ok check here, the slicing is the only error that can occur and it will panic
 			if u.isV4 {
@@ -327,7 +306,6 @@
 }
 
 func (u *StdConn) Close() error {
-<<<<<<< HEAD
 	if !u.closed.CompareAndSwap(false, true) {
 		// already closed by e.g. other thread
 		return nil
@@ -342,8 +320,6 @@
 		}
 	}
 	u.wg.Wait()
-=======
->>>>>>> 096179a8
 	return syscall.Close(u.sysFd)
 }
 
